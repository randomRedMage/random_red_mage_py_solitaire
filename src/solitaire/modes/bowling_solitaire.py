"""Bowling Solitaire mode implementation."""

from __future__ import annotations

import json
import os
import random
from contextlib import contextmanager
from dataclasses import dataclass
from itertools import combinations
from typing import Any, Dict, Iterable, Iterator, List, Mapping, Optional, Sequence, Set, Tuple

import pygame

from solitaire import common as C
from solitaire import ui as UI
from solitaire.help_data import create_modal_help
from solitaire.modes.base_scene import ModeUIHelper


# --- Save helpers -----------------------------------------------------------


def _data_dir() -> str:
    try:
        return C._settings_dir()
    except Exception:
        return os.path.join(os.path.expanduser("~"), ".random_red_mage_solitaire")


def _save_path() -> str:
    return os.path.join(_data_dir(), "bowling_solitaire_save.json")


def _safe_write(path: str, payload: Dict[str, Any]) -> None:
    try:
        os.makedirs(os.path.dirname(path), exist_ok=True)
        with open(path, "w", encoding="utf-8") as fh:
            json.dump(payload, fh, indent=2)
    except Exception:
        pass


def _safe_read(path: str) -> Optional[Dict[str, Any]]:
    try:
        with open(path, "r", encoding="utf-8") as fh:
            data = json.load(fh)
        if isinstance(data, dict):
            return data
    except Exception:
        return None
    return None


def has_saved_game() -> bool:
    state = _safe_read(_save_path())
    return bool(state) and not state.get("completed", False)


def load_saved_game() -> Optional[Dict[str, Any]]:
    return _safe_read(_save_path())


# --- Core data structures ---------------------------------------------------


PIN_ROW_COUNTS: Tuple[int, ...] = (4, 3, 2, 1)


PIN_ADJACENCY: Dict[int, Set[int]] = {
    0: {1, 4},
    1: {0, 2, 4, 5},
    2: {1, 3, 5, 6},
    3: {2, 6},
    4: {0, 1, 5, 7},
    5: {1, 2, 4, 6, 7, 8},
    6: {2, 3, 5, 8},
    7: {4, 5, 8, 9},
    8: {5, 6, 7, 9},
    9: {7, 8},
}


BACK_ROW_INDICES: Set[int] = {0, 1, 2, 3}
CENTER_PIN_INDEX = 5


BALL_PILE_FAN_DX = 18
BALL_PILE_FAN_DY = -12
BALL_PILE_VERTICAL_GAP = 28
BALL_PILE_MAX_SIZE = 5
BALL_COLUMN_GAP = 40


def _create_deck(shuffle: bool = True) -> List[C.Card]:
    cards = [C.Card(0, rank, True) for rank in range(1, 11)]
    cards.extend(C.Card(1, rank, True) for rank in range(1, 11))
    if shuffle:
        random.shuffle(cards)
    return cards


def _card_to_dict(card: C.Card) -> Dict[str, Any]:
    return {"suit": int(card.suit), "rank": int(card.rank), "face_up": bool(card.face_up)}


def _card_from_dict(data: Mapping[str, Any]) -> C.Card:
    suit = int(data.get("suit", 0))
    rank = int(data.get("rank", 1))
    card = C.Card(suit, rank, bool(data.get("face_up", True)))
    return card


@dataclass
class Pin:
    index: int
    card: C.Card
    row: int
    col: int
    rect: pygame.Rect
    removed: bool = False

    def to_dict(self) -> Dict[str, Any]:
        return {
            "index": self.index,
            "card": _card_to_dict(self.card),
            "row": self.row,
            "col": self.col,
            "removed": self.removed,
        }

    @staticmethod
    def from_dict(data: Mapping[str, Any], rect: pygame.Rect) -> "Pin":
        idx = int(data.get("index", 0))
        row = int(data.get("row", 0))
        col = int(data.get("col", 0))
        removed = bool(data.get("removed", False))
        card_data = data.get("card", {})
        card = _card_from_dict(card_data if isinstance(card_data, Mapping) else {})
        return Pin(index=idx, card=card, row=row, col=col, rect=rect.copy(), removed=removed)


@dataclass
class FrameScore:
    symbols: List[str]
    total: Optional[int] = None

    def reset(self) -> None:
        for i in range(len(self.symbols)):
            self.symbols[i] = ""
        self.total = None

    def to_dict(self) -> Dict[str, Any]:
        return {"symbols": list(self.symbols), "total": self.total}

    @staticmethod
    def from_dict(data: Mapping[str, Any], expected_len: int) -> "FrameScore":
        symbols = list(data.get("symbols", [""] * expected_len))
        if len(symbols) < expected_len:
            symbols.extend([""] * (expected_len - len(symbols)))
        elif len(symbols) > expected_len:
            symbols = symbols[:expected_len]
        total = data.get("total")
        if isinstance(total, int):
            return FrameScore(symbols=symbols, total=total)
        return FrameScore(symbols=symbols, total=None)


class BallPile:
    def __init__(self, cards: Iterable[C.Card]):
        stack = list(cards)
        self._stack: List[C.Card] = stack[:-1]
        self.face_up: Optional[C.Card] = stack[-1] if stack else None
        if self.face_up is not None:
            self.face_up.face_up = True
        for c in self._stack:
            c.face_up = False

    def remaining_hidden(self) -> int:
        return len(self._stack)

    def flip_next(self) -> None:
        if self._stack:
            self.face_up = self._stack.pop()
            self.face_up.face_up = True
        else:
            self.face_up = None

    def use_face_up(self) -> Optional[C.Card]:
        card = self.face_up
        if card is not None:
            card.face_up = True
        self.face_up = None
        self.flip_next()
        return card

    def discard_face_up(self) -> Optional[C.Card]:
        card = self.face_up
        if card is not None:
            card.face_up = True
        self.face_up = None
        self.flip_next()
        return card

    def hidden_cards(self) -> List[C.Card]:
        return list(self._stack)

    def to_dict(self) -> Dict[str, Any]:
        return {
            "face_up": _card_to_dict(self.face_up) if self.face_up else None,
            "stack": [_card_to_dict(c) for c in self._stack],
        }

    @staticmethod
    def from_dict(data: Mapping[str, Any]) -> "BallPile":
        stack_data = data.get("stack", [])
        cards = [_card_from_dict(entry) for entry in stack_data if isinstance(entry, Mapping)]
        face_up_data = data.get("face_up")
        if isinstance(face_up_data, Mapping):
            face = _card_from_dict(face_up_data)
            cards.append(face)
        return BallPile(cards)


# --- Bowling Solitaire game scene ------------------------------------------


class BowlingSolitaireGameScene(C.Scene):
    """Implements Bowling Solitaire gameplay with scoring."""

    def __init__(
        self,
        app,
        *,
        player_initials: str,
        load_state: Optional[Dict[str, Any]] = None,
    ) -> None:
        super().__init__(app)

        provided_initials = (player_initials or "").strip().upper()[:3]
        self.player_initials: str = ""
        self._pending_initials: str = provided_initials
        self._initials_prompt_visible: bool = load_state is None
        self._initials_input_active: bool = self._initials_prompt_visible
        self._initials_panel_rect: pygame.Rect = pygame.Rect(0, 0, 0, 0)
        self._initials_input_rect: pygame.Rect = pygame.Rect(0, 0, 280, 60)
        self._initials_accept_button = UI.Button(
            "Confirm Initials",
            self._commit_initials,
            enabled_fn=lambda: bool(self._pending_initials),
            min_width=200,
        )

        self.scroll_x: int = 0
        self.scroll_y: int = 0
        self._drag_vscroll: bool = False
        self._drag_hscroll: bool = False
        self._vscroll_drag_offset: int = 0
        self._hscroll_drag_offset: int = 0
        self._vscroll_geom: Optional[Tuple[int, int, int, int, int]] = None
        self._hscroll_geom: Optional[Tuple[int, int, int, int, int]] = None

        self.ui_helper = ModeUIHelper(self, game_id="bowling_solitaire")

        self.help = create_modal_help("bowling_solitaire")

        self.toolbar = self.ui_helper.build_toolbar(
            new_action={"on_click": self.new_game, "tooltip": "Start a new 10-frame game"},
            save_action=(
                "Save&Exit",
                {
                    "on_click": self.save_and_exit,
                    "tooltip": "Save current progress and exit to menu",
                },
            ),
            help_action={"on_click": lambda: self.help.open(), "tooltip": "How to play"},
            toolbar_kwargs={"align": "left"},
        )

        self.ball_action_buttons: List[UI.Button] = []
        self._action_button_size: int = 110

        self.score_frames: List[FrameScore] = [FrameScore(["", ""]) for _ in range(9)]
        self.score_frames.append(FrameScore(["", "", ""]))

        self.frame_rolls: List[List[int]] = [[] for _ in range(10)]
        self.roll_history: List[int] = []

        self.current_frame: int = 0
        self.current_ball: int = 0
        self.ball_actions: int = 0
        self.frame_completed: bool = False
        self.game_completed: bool = False

        self.pins: List[Pin] = []
        self.ball_piles: List[BallPile] = []
        self.ball_waste: List[C.Card] = []
        self.pins_removed_this_ball: Set[int] = set()
        self.pins_removed_prev_ball: Set[int] = set()
        self.selected_ball_index: Optional[int] = None
        self.selected_pins: List[int] = []
        self.status_message: str = "Select a ball card to begin."
        self._next_ball_confirmation_pending: bool = False

        self.pin_slots: List[pygame.Rect] = []
        self.ball_face_rects: List[pygame.Rect] = []
        self.ball_stack_rects: List[pygame.Rect] = []
        self.waste_rect: pygame.Rect = pygame.Rect(0, 0, 0, 0)

        self.scoreboard_rect: pygame.Rect = pygame.Rect(0, 0, 0, 0)
        self.player_rect: pygame.Rect = pygame.Rect(0, 0, 0, 0)
        self.player_header_rect: pygame.Rect = pygame.Rect(0, 0, 0, 0)
        self.score_cells: List[Dict[str, Any]] = []

        self._create_action_buttons()
        self.compute_layout()

        if load_state:
            if not self._load_from_state(load_state):
                self.new_game()
        else:
            self.new_game()

    # ------------------------------------------------------------------ setup

    def compute_layout(self) -> None:
        top_margin = getattr(C, "TOP_BAR_H", 60) + 20
        left_margin = 40
        right_margin = 40
        self.scoreboard_rect = pygame.Rect(
            left_margin,
            top_margin,
            C.SCREEN_W - left_margin - right_margin,
            170,
        )
        self._layout_scoreboard()

        pin_top = self.scoreboard_rect.bottom + 30
        gap_y = 6
        gap_x = 18
        pin_slots: List[pygame.Rect] = []
        cx = C.SCREEN_W // 2
        for row_index, count in enumerate(PIN_ROW_COUNTS):
            row_width = count * C.CARD_W + (count - 1) * gap_x
            left = cx - row_width // 2
            y = pin_top + row_index * (C.CARD_H + gap_y)
            for col in range(count):
                rect = pygame.Rect(left + col * (C.CARD_W + gap_x), y, C.CARD_W, C.CARD_H)
                pin_slots.append(rect)
        self.pin_slots = pin_slots

<<<<<<< HEAD
        column_top = pin_top + C.CARD_H // 2
=======
        column_top = pin_top
>>>>>>> ca214483
        leftmost_pin = min((slot.left for slot in pin_slots), default=cx - C.CARD_W // 2)
        fan_buffer = BALL_PILE_FAN_DX * (BALL_PILE_MAX_SIZE - 1)
        face_x = leftmost_pin - BALL_COLUMN_GAP - C.CARD_W
        min_x = face_x - fan_buffer
        if min_x < left_margin:
            adjust = left_margin - min_x
            face_x += adjust

        column_face_x = face_x
        fan_height = abs(BALL_PILE_FAN_DY) * (BALL_PILE_MAX_SIZE - 1)
        self.ball_face_rects = []
        self.ball_stack_rects = []
        for i in range(3):
            y = column_top + i * (C.CARD_H + BALL_PILE_VERTICAL_GAP)
            face_rect = pygame.Rect(column_face_x, y, C.CARD_W, C.CARD_H)
            stack_rect = pygame.Rect(
                face_rect.left - fan_buffer,
                y,
                C.CARD_W + fan_buffer,
                C.CARD_H + fan_height,
            )
            self.ball_face_rects.append(face_rect)
            self.ball_stack_rects.append(stack_rect)

        last_face_bottom = self.ball_face_rects[-1].bottom if self.ball_face_rects else column_top
        waste_top = last_face_bottom + BALL_PILE_VERTICAL_GAP + 20
        self.waste_rect = pygame.Rect(column_face_x, waste_top, C.CARD_W, C.CARD_H)

        button_size = self._action_button_size
        btn_gap = 18
<<<<<<< HEAD
        btn_x = (
            column_face_x
            - button_size
            - 30
            - fan_buffer // 4
            - (C.CARD_W * 3) // 4
        )
=======
        btn_x = column_face_x - button_size - 30 - fan_buffer // 4
>>>>>>> ca214483
        btn_y = column_top

        for idx, btn in enumerate(self.ball_action_buttons):
            btn.rect.size = (button_size, button_size)
            btn.set_position(btn_x, btn_y + idx * (button_size + btn_gap))

        self._layout_initials_prompt()
        self._clamp_scroll()

    def _layout_scoreboard(self) -> None:
        rect = self.scoreboard_rect
        header_h = 46
        row_h = rect.height - header_h - 16
        player_col_w = 140
        frame_col_w = (rect.width - player_col_w) // 11
        tenth_col_w = frame_col_w * 2
        frame_col_w = (rect.width - player_col_w - tenth_col_w) // 9

        self.player_header_rect = pygame.Rect(rect.left, rect.top, player_col_w, header_h)
        self.player_rect = pygame.Rect(rect.left + 6, rect.top + header_h, player_col_w - 12, row_h)
        self.score_cells = []
        x = rect.left + player_col_w
        header_top = rect.top
        for frame_index in range(10):
            width = tenth_col_w if frame_index == 9 else frame_col_w
            cell_rect = pygame.Rect(x, header_top + header_h, width, row_h)
            box_height = 28
            box_width = max(20, min(38, width // (3 if frame_index == 9 else 2)))
            box_spacing = 4
            ball_boxes: List[pygame.Rect] = []
            boxes = 3 if frame_index == 9 else 2
            right = cell_rect.right - 6
            for _ in range(boxes):
                box = pygame.Rect(right - box_width, cell_rect.top + 6, box_width, box_height)
                ball_boxes.insert(0, box)
                right -= box_width + box_spacing
            score_rect = pygame.Rect(cell_rect.left + 6, cell_rect.bottom - 34, width - 12, 28)
            header_rect = pygame.Rect(cell_rect.left, header_top, width, header_h)
            self.score_cells.append(
                {
                    "frame_rect": cell_rect,
                    "header_rect": header_rect,
                    "ball_boxes": ball_boxes,
                    "score_rect": score_rect,
                }
            )
            x += width

    def _layout_initials_prompt(self) -> None:
        panel_w = 480
        panel_h = 240
        top_bar = getattr(C, "TOP_BAR_H", 60)
        center_y = top_bar + panel_h // 2 + 60
        self._initials_panel_rect = pygame.Rect(0, 0, panel_w, panel_h)
        self._initials_panel_rect.center = (C.SCREEN_W // 2, center_y)

        self._initials_input_rect = pygame.Rect(0, 0, 280, 60)
        self._initials_input_rect.center = (
            self._initials_panel_rect.centerx,
            self._initials_panel_rect.top + 120,
        )
        btn_y = self._initials_input_rect.bottom + 30
        self._initials_accept_button.set_position(
            self._initials_panel_rect.centerx - self._initials_accept_button.rect.width // 2,
            btn_y,
        )

    def _content_bounds(self) -> Tuple[int, int, int, int]:
        rects: List[pygame.Rect] = []
        if self.scoreboard_rect.width and self.scoreboard_rect.height:
            rects.append(self.scoreboard_rect)
        rects.extend(pin.rect for pin in self.pins)
        rects.extend(self.ball_face_rects)
        rects.extend(self.ball_stack_rects)
        rects.extend(btn.rect for btn in self.ball_action_buttons)
        if self.waste_rect.width and self.waste_rect.height:
            rects.append(self.waste_rect)
        if not rects:
            top_bar = getattr(C, "TOP_BAR_H", 60)
            return 0, C.SCREEN_W, top_bar, C.SCREEN_H
        left = min(rect.left for rect in rects)
        right = max(rect.right for rect in rects)
        top = min(rect.top for rect in rects)
        bottom = max(rect.bottom for rect in rects)
        return left, right, top, bottom

    def _scroll_limits(self) -> Tuple[int, int, int, int]:
        left, right, top, bottom = self._content_bounds()
        margin_x = 40
        margin_y = 20
        top_bar = getattr(C, "TOP_BAR_H", 60)
        max_sx = margin_x - left
        min_sx = min(0, C.SCREEN_W - right - margin_x)
        max_sy = top_bar + margin_y - top
        min_sy = min(0, C.SCREEN_H - bottom - margin_y)
        if max_sx < min_sx:
            max_sx = min_sx
        if max_sy < min_sy:
            max_sy = min_sy
        return min_sx, max_sx, min_sy, max_sy

    def _clamp_scroll(self) -> None:
        min_sx, max_sx, min_sy, max_sy = self._scroll_limits()
        if self.scroll_x < min_sx:
            self.scroll_x = min_sx
        elif self.scroll_x > max_sx:
            self.scroll_x = max_sx
        if self.scroll_y < min_sy:
            self.scroll_y = min_sy
        elif self.scroll_y > max_sy:
            self.scroll_y = max_sy

    def _vertical_scrollbar(self) -> Optional[Tuple[pygame.Rect, pygame.Rect, int, int, int, int, int]]:
        min_sx, max_sx, min_sy, max_sy = self._scroll_limits()
        if max_sy <= min_sy:
            return None
        track_x = C.SCREEN_W - 12
        track_y = getattr(C, "TOP_BAR_H", 60)
        track_h = C.SCREEN_H - track_y - 10
        if track_h <= 0:
            return None
        view_h = track_h
        content_h = view_h + (max_sy - min_sy)
        knob_h = max(30, int(track_h * (view_h / max(1, content_h))))
        denom = max_sy - min_sy
        t = (self.scroll_y - min_sy) / denom if denom else 1.0
        knob_y = int(track_y + (track_h - knob_h) * (1.0 - t))
        knob_rect = pygame.Rect(track_x, knob_y, 6, knob_h)
        track_rect = pygame.Rect(track_x, track_y, 6, track_h)
        return track_rect, knob_rect, min_sy, max_sy, track_y, track_h, knob_h

    def _horizontal_scrollbar(self) -> Optional[Tuple[pygame.Rect, pygame.Rect, int, int, int, int, int]]:
        min_sx, max_sx, min_sy, max_sy = self._scroll_limits()
        if max_sx <= min_sx:
            return None
        track_x = 10
        track_w = C.SCREEN_W - 20
        track_y = C.SCREEN_H - 12
        if track_w <= 0:
            return None
        view_w = track_w
        content_w = view_w + (max_sx - min_sx)
        knob_w = max(30, int(track_w * (view_w / max(1, content_w))))
        denom = max_sx - min_sx
        t = (self.scroll_x - min_sx) / denom if denom else 1.0
        knob_x = int(track_x + (track_w - knob_w) * t)
        track_rect = pygame.Rect(track_x, track_y, track_w, 6)
        knob_rect = pygame.Rect(knob_x, track_y, knob_w, 6)
        return track_rect, knob_rect, min_sx, max_sx, track_x, track_w, knob_w

    def _create_action_buttons(self) -> None:
        size = self._action_button_size
        self.ball_action_buttons = [
            UI.Button(
                "Bowl",
                self.apply_selection,
                enabled_fn=self.can_apply_selection,
                height=size,
                min_width=size,
            ),
            UI.Button(
                "Next Ball",
                self.advance_to_next_ball,
                enabled_fn=self.can_force_next_ball,
                height=size,
                min_width=size,
            ),
            UI.Button(
                "Clear Selection",
                self.clear_selection,
                enabled_fn=lambda: bool(self.selected_pins),
                height=size,
                min_width=size,
            ),
        ]
        for btn in self.ball_action_buttons:
            btn.rect.size = (size, size)

    # ------------------------------------------------------------------ state

    def new_game(self) -> None:
        self.current_frame = 0
        self.current_ball = 0
        self.ball_actions = 0
        self.frame_completed = False
        self.game_completed = False
        self.roll_history = []
        self.frame_rolls = [[] for _ in range(10)]
        for frame in self.score_frames:
            frame.reset()
        self.ball_waste = []
        self.status_message = "Frame 1 – select a ball card to start."
        self._next_ball_confirmation_pending = False
        self.scroll_x = 0
        self.scroll_y = 0
        self._deal_new_frame()
        self._clamp_scroll()
        try:
            if os.path.isfile(_save_path()):
                os.remove(_save_path())
        except Exception:
            pass

    def _deal_new_frame(self) -> None:
        deck = _create_deck(shuffle=True)
        pin_cards = deck[:10]
        ball_cards = deck[10:]
        pins: List[Pin] = []
        for idx, slot in enumerate(self.pin_slots):
            card = pin_cards[idx]
            card.face_up = True
            # Determine row/col
            row = 0
            remaining = idx
            for r_count in PIN_ROW_COUNTS:
                if remaining < r_count:
                    break
                remaining -= r_count
                row += 1
            col = remaining
            pins.append(Pin(index=idx, card=card, row=row, col=col, rect=slot.copy(), removed=False))
        self.pins = pins

        pile_sizes = (5, 3, 2)
        piles: List[BallPile] = []
        offset = 0
        for size in pile_sizes:
            pile_cards = ball_cards[offset : offset + size]
            piles.append(BallPile(pile_cards))
            offset += size
        self.ball_piles = piles
        self.ball_waste = []
        self.selected_ball_index = None
        self.selected_pins = []
        self.pins_removed_this_ball = set()
        self.pins_removed_prev_ball = set()
        self.ball_actions = 0
        self.current_ball = 0
        self._next_ball_confirmation_pending = False

    # ----------------------------------------------------------------- helpers

    def pins_remaining(self) -> int:
        return sum(1 for pin in self.pins if not pin.removed)

    def can_apply_selection(self) -> bool:
        valid, _ = self._validate_current_selection()
        return valid

    def can_force_next_ball(self) -> bool:
        if self.game_completed:
            return False
        if self.current_frame >= 10:
            return False
        return True

    def _cancel_next_ball_warning(self) -> None:
        if self._next_ball_confirmation_pending:
            self._next_ball_confirmation_pending = False

    # ---------------------------------------------------------------- controls

    def clear_selection(self) -> None:
        self._cancel_next_ball_warning()
        self.selected_pins.clear()
        self.status_message = "Selection cleared."

    def apply_selection(self) -> None:
        self._cancel_next_ball_warning()
        valid, message = self._validate_current_selection()
        if not valid:
            if message:
                self.status_message = message
            return
        if self.selected_ball_index is None:
            self.status_message = "Select a ball card first."
            return
        pile = self.ball_piles[self.selected_ball_index]
        card = pile.face_up
        if card is None:
            self.status_message = "No card available in that pile."
            return
        pins_to_remove = list(self.selected_pins)
        pins_to_remove.sort()
        for idx in pins_to_remove:
            self.pins[idx].removed = True
        used_card = pile.use_face_up()
        if used_card is not None:
            self.ball_waste.append(used_card)
        self.pins_removed_this_ball.update(pins_to_remove)
        self.selected_pins.clear()
        self.ball_actions += 1
        self.status_message = "Pins knocked down."
        if self.pins_remaining() == 0:
            self._end_ball(after_strike=True)
            return
        if not self._has_available_move():
            if self.current_ball == 0:
                self.status_message = "No moves available – press Next Ball for your second ball."
            else:
                self.status_message = "No moves available – press Next Ball."
            self.selected_pins.clear()
            return

    def advance_to_next_ball(self) -> None:
        if not self.can_force_next_ball():
            return
        if not self._next_ball_confirmation_pending:
            self._next_ball_confirmation_pending = True
            if self.current_ball == 0:
                prompt = "Press Next Ball again to confirm moving to your second ball."
            elif self.current_frame == 9 and self.current_ball == 1:
                prompt = "Press Next Ball again to confirm moving to your third ball."
            else:
                prompt = "Press Next Ball again to confirm ending the frame."
            self.status_message = prompt
            return
        self._next_ball_confirmation_pending = False
        self.selected_ball_index = None
        self.selected_pins.clear()
        staying_in_frame = self.current_ball == 0
        self._end_ball(manual=True, force_stay_in_frame=staying_in_frame)
        if staying_in_frame and not self.game_completed:
            ball_label = self.current_ball + 1
            self.status_message = f"Ball {ball_label} – select a ball card."

    # --------------------------------------------------------------- validation

    def _validate_current_selection(self) -> Tuple[bool, Optional[str]]:
        if self.game_completed:
            return False, "Game complete."
        if self.selected_ball_index is None:
            return False, None
        pile = self.ball_piles[self.selected_ball_index]
        card = pile.face_up
        if card is None:
            return False, "That pile has no remaining cards."
        if not self.selected_pins:
            return False, "Select one or more pins."
        return self._validate_selection_for_card(self.selected_ball_index, card, self.selected_pins)

    def _validate_selection_for_card(
        self,
        ball_index: int,
        card: C.Card,
        pin_indices: Sequence[int],
    ) -> Tuple[bool, Optional[str]]:
        if not pin_indices:
            return False, "No pins selected."
        if len(pin_indices) > 3:
            return False, "You may remove at most three pins per card."
        pins = [self.pins[idx] for idx in pin_indices]
        if any(pin.removed for pin in pins):
            return False, "One of the selected pins is already removed."

        if self.current_ball == 0 and self.ball_actions == 0:
            for pin in pins:
                if pin.index in BACK_ROW_INDICES:
                    return False, "Back-row pins can't be taken first."
            if len(pins) == 1 and pins[0].index == CENTER_PIN_INDEX:
                return False, "The middle pin must be part of a combo."

        include_back_row = any(pin.index in BACK_ROW_INDICES for pin in pins)

        if (
            self.current_ball == 1
            and self.ball_actions == 0
            and include_back_row
            and not self.pins_removed_prev_ball
            and len(pins) == 1
        ):
            return False, "Back-row pins can't be taken first."

        if self.current_ball > 0 and self.pins_removed_prev_ball:
            if self.current_ball == 1 and self.ball_actions == 0 and include_back_row:
                if not self._selection_connected_to_previous(pin_indices):
                    return False, "Pins must touch pins from the previous ball."
            else:
                for pin in pins:
                    if not (PIN_ADJACENCY.get(pin.index, set()) & self.pins_removed_prev_ball):
                        return False, "Pins must touch pins from the previous ball."

        if len(pins) >= 2:
            if not self._pins_form_connected_group(pin_indices):
                return False, "Pins must be adjacent."

        ball_value = card.rank % 10
        if len(pins) == 1:
            if card.rank != pins[0].card.rank:
                return False, "Single pin must match the card rank."
        else:
            total = sum(pin.card.rank for pin in pins)
            if total % 10 != ball_value:
                return False, "Combo total must share the card's ones digit."
        return True, None

    def _pins_form_connected_group(self, indices: Sequence[int]) -> bool:
        if not indices:
            return False
        visited = set()
        to_visit = [indices[0]]
        target = set(indices)
        while to_visit:
            current = to_visit.pop()
            if current in visited:
                continue
            visited.add(current)
            for neighbor in PIN_ADJACENCY.get(current, set()):
                if neighbor in target and neighbor not in visited:
                    to_visit.append(neighbor)
        return visited == target

    def _selection_connected_to_previous(self, indices: Sequence[int]) -> bool:
        if not indices or not self.pins_removed_prev_ball:
            return False
        selection = set(indices)
        previous = set(self.pins_removed_prev_ball)
        seeds = [idx for idx in selection if PIN_ADJACENCY.get(idx, set()) & previous]
        if not seeds:
            return False
        visited: Set[int] = set()
        stack = list(seeds)
        while stack:
            current = stack.pop()
            if current in visited:
                continue
            visited.add(current)
            for neighbor in PIN_ADJACENCY.get(current, set()):
                if neighbor in selection and neighbor not in visited:
                    stack.append(neighbor)
        return visited == selection

    def _has_available_move(self) -> bool:
        if self.game_completed:
            return False
        available_pins = [pin.index for pin in self.pins if not pin.removed]
        if not available_pins:
            return False
        for ball_index, pile in enumerate(self.ball_piles):
            card = pile.face_up
            if card is None:
                continue
            for size in (1, 2, 3):
                for combo in combinations(available_pins, size):
                    valid, _ = self._validate_selection_for_card(ball_index, card, combo)
                    if valid:
                        return True
        return False

    # -------------------------------------------------------------- ball logic

    def _end_ball(
        self,
        *,
        after_strike: bool = False,
        discarded: bool = False,
        no_moves: bool = False,
        manual: bool = False,
        force_stay_in_frame: bool = False,
    ) -> None:
        if self.game_completed:
            return
        self._cancel_next_ball_warning()
        pins_removed = set(self.pins_removed_this_ball)
        knocked = len(pins_removed)
        self.pins_removed_this_ball.clear()

        self.frame_rolls[self.current_frame].append(knocked)
        self.roll_history.append(knocked)
        self._update_score_symbols(self.current_frame, self.current_ball, knocked)
        self._recompute_totals()

        if manual:
            if knocked == 0:
                self.status_message = "Ball advanced – no pins knocked down."
            else:
                self.status_message = (
                    "Ball complete – 1 pin knocked down."
                    if knocked == 1
                    else f"Ball complete – {knocked} pins knocked down."
                )
        elif after_strike and self.current_frame < 9 and self.current_ball == 0:
            self.status_message = "Strike!"
        elif after_strike and self.current_frame == 9:
            self.status_message = "Strike!"
        elif discarded:
            self.status_message = "Ball ended by discard."
        elif no_moves:
            self.status_message = "No moves available – ball over."
        elif knocked == 0:
            self.status_message = "No pins knocked down."

        self._advance_ball_cards()

        frame_done = False
        next_ball = self.current_ball + 1
        if self.current_frame < 9:
            if self.current_ball == 0 and knocked == 10:
                frame_done = True
            elif self.current_ball >= 1:
                frame_done = True
        else:
            rolls = self.frame_rolls[self.current_frame]
            if self.current_ball == 0:
                frame_done = False
                next_ball = 1
                if knocked == 10:
                    self._reset_pins_for_bonus()
                    pins_removed = set()
            elif self.current_ball == 1:
                first = rolls[0]
                if first == 10:
                    next_ball = 2
                    if knocked == 10:
                        self._reset_pins_for_bonus()
                        pins_removed = set()
                elif first + rolls[1] == 10:
                    next_ball = 2
                    self._reset_pins_for_bonus()
                    pins_removed = set()
                else:
                    frame_done = True
            else:
                frame_done = True

        if force_stay_in_frame:
            frame_done = False

        if frame_done:
            self.current_frame += 1
            if self.current_frame >= 10:
                self.game_completed = True
                self.status_message = "Game complete!"
                self.selected_ball_index = None
                self.selected_pins.clear()
                self.pins_removed_prev_ball = set()
                return
            self.current_ball = 0
            self.ball_actions = 0
            self.pins_removed_prev_ball = set()
            self._deal_new_frame()
            self.status_message = f"Frame {self.current_frame + 1} – select a ball card."
            return

        self.current_ball = next_ball
        self.ball_actions = 0
        if self.current_frame < 9:
            if self.pins_remaining() > 0:
                self.pins_removed_prev_ball = pins_removed
            else:
                self.pins_removed_prev_ball = set()
        else:
            if self.pins_remaining() > 0:
                self.pins_removed_prev_ball = pins_removed
            else:
                self.pins_removed_prev_ball = set()
        self.selected_ball_index = None
        self.selected_pins.clear()

    def _advance_ball_cards(self) -> None:
        for pile in self.ball_piles:
            card = pile.discard_face_up()
            if card is not None:
                self.ball_waste.append(card)

    def _reset_pins_for_bonus(self) -> None:
        for pin in self.pins:
            pin.removed = False
        self.selected_pins.clear()
        self.pins_removed_prev_ball = set()

    # --------------------------------------------------------------- scoring UI

    def _update_score_symbols(self, frame_index: int, ball_index: int, knocked: int) -> None:
        frame = self.score_frames[frame_index]
        if frame_index < 9:
            if ball_index == 0:
                frame.symbols[0] = "X" if knocked == 10 else (str(knocked) if knocked > 0 else "-")
                if knocked == 10:
                    frame.symbols[1] = ""
            else:
                first = self.frame_rolls[frame_index][0]
                if first + knocked == 10:
                    frame.symbols[1] = "/"
                else:
                    frame.symbols[1] = str(knocked) if knocked > 0 else "-"
        else:
            rolls = self.frame_rolls[frame_index]
            if ball_index == 0:
                frame.symbols[0] = "X" if knocked == 10 else (str(knocked) if knocked > 0 else "-")
            elif ball_index == 1:
                first = rolls[0]
                if first == 10:
                    frame.symbols[1] = "X" if knocked == 10 else (str(knocked) if knocked > 0 else "-")
                else:
                    frame.symbols[1] = "/" if first + knocked == 10 else (str(knocked) if knocked > 0 else "-")
            else:
                second = rolls[1] if len(rolls) > 1 else 0
                first = rolls[0]
                if second == 10:
                    frame.symbols[2] = "X" if knocked == 10 else (str(knocked) if knocked > 0 else "-")
                elif first == 10 and second + knocked == 10:
                    frame.symbols[2] = "/"
                else:
                    frame.symbols[2] = "X" if knocked == 10 else (str(knocked) if knocked > 0 else "-")

    def _recompute_totals(self) -> None:
        cumulative = 0
        rolls = self.roll_history
        idx = 0
        for frame_index in range(10):
            frame = self.score_frames[frame_index]
            frame.total = None
            if frame_index < 9:
                if idx >= len(rolls):
                    break
                first = rolls[idx]
                if first == 10:
                    if idx + 2 < len(rolls):
                        cumulative += 10 + rolls[idx + 1] + rolls[idx + 2]
                        frame.total = cumulative
                    idx += 1
                else:
                    if idx + 1 >= len(rolls):
                        break
                    second = rolls[idx + 1]
                    if first + second == 10:
                        if idx + 2 < len(rolls):
                            cumulative += 10 + rolls[idx + 2]
                            frame.total = cumulative
                    else:
                        cumulative += first + second
                        frame.total = cumulative
                    idx += 2
            else:
                if idx >= len(rolls):
                    break
                first = rolls[idx]
                if idx + 1 >= len(rolls):
                    break
                second = rolls[idx + 1]
                if first == 10:
                    if idx + 2 >= len(rolls):
                        break
                    third = rolls[idx + 2]
                    cumulative += 10 + second + third
                    frame.total = cumulative
                    idx += 3
                elif first + second == 10:
                    if idx + 2 >= len(rolls):
                        break
                    third = rolls[idx + 2]
                    cumulative += 10 + third
                    frame.total = cumulative
                    idx += 3
                else:
                    cumulative += first + second
                    frame.total = cumulative
                    idx += 2

    # ------------------------------------------------------------------- saving

    def save_state(self) -> Dict[str, Any]:
        return {
            "player_initials": self.player_initials,
            "current_frame": self.current_frame,
            "current_ball": self.current_ball,
            "ball_actions": self.ball_actions,
            "game_completed": self.game_completed,
            "scroll_x": self.scroll_x,
            "scroll_y": self.scroll_y,
            "pins": [pin.to_dict() for pin in self.pins],
            "ball_piles": [pile.to_dict() for pile in self.ball_piles],
            "ball_waste": [_card_to_dict(card) for card in self.ball_waste],
            "frame_rolls": [list(rolls) for rolls in self.frame_rolls],
            "score_frames": [frame.to_dict() for frame in self.score_frames],
            "roll_history": list(self.roll_history),
            "pins_removed_prev_ball": list(self.pins_removed_prev_ball),
            "selected_ball": self.selected_ball_index,
            "selected_pins": list(self.selected_pins),
            "status_message": self.status_message,
        }

    def save_and_exit(self) -> None:
        payload = self.save_state()
        payload["completed"] = self.game_completed
        _safe_write(_save_path(), payload)
        self.ui_helper.goto_menu()

    def _load_from_state(self, state: Mapping[str, Any]) -> bool:
        try:
            initials_val = state.get("player_initials", "")
            if isinstance(initials_val, str):
                initials = initials_val.strip().upper()[:3]
            else:
                initials = ""
            self.player_initials = initials or "PLY"
            self._pending_initials = self.player_initials
            self._initials_prompt_visible = False
            self._initials_input_active = False
            self.current_frame = int(state.get("current_frame", 0))
            self.current_ball = int(state.get("current_ball", 0))
            self.ball_actions = int(state.get("ball_actions", 0))
            self.game_completed = bool(state.get("game_completed", False))
            self.roll_history = [int(x) for x in state.get("roll_history", [])]
            frame_rolls = state.get("frame_rolls", [])
            self.frame_rolls = [
                [int(val) for val in rolls] if isinstance(rolls, Iterable) else []
                for rolls in frame_rolls
            ]
            while len(self.frame_rolls) < 10:
                self.frame_rolls.append([])
            score_frames = state.get("score_frames", [])
            self.score_frames = []
            for i in range(9):
                entry = score_frames[i] if i < len(score_frames) else {}
                self.score_frames.append(FrameScore.from_dict(entry, 2))
            entry = score_frames[9] if len(score_frames) > 9 else {}
            self.score_frames.append(FrameScore.from_dict(entry, 3))
            pin_entries = state.get("pins", [])
            pins: List[Pin] = []
            for idx, entry in enumerate(pin_entries):
                rect = self.pin_slots[idx] if idx < len(self.pin_slots) else pygame.Rect(0, 0, C.CARD_W, C.CARD_H)
                if isinstance(entry, Mapping):
                    pins.append(Pin.from_dict(entry, rect))
            while len(pins) < len(self.pin_slots):
                slot = self.pin_slots[len(pins)]
                pins.append(Pin(len(pins), C.Card(0, 1, True), 0, 0, slot.copy(), removed=True))
            self.pins = pins
            pile_entries = state.get("ball_piles", [])
            piles = []
            for entry in pile_entries:
                if isinstance(entry, Mapping):
                    piles.append(BallPile.from_dict(entry))
            while len(piles) < 3:
                piles.append(BallPile([]))
            self.ball_piles = piles
            waste_entries = state.get("ball_waste", [])
            self.ball_waste = [_card_from_dict(entry) for entry in waste_entries if isinstance(entry, Mapping)]
            self.pins_removed_prev_ball = set(int(x) for x in state.get("pins_removed_prev_ball", []))
            self.selected_ball_index = state.get("selected_ball")
            if self.selected_ball_index is not None:
                self.selected_ball_index = int(self.selected_ball_index)
            self.selected_pins = [int(x) for x in state.get("selected_pins", [])]
            self.status_message = str(state.get("status_message", ""))
            self._next_ball_confirmation_pending = False
            sx = state.get("scroll_x", 0)
            sy = state.get("scroll_y", 0)
            try:
                self.scroll_x = int(sx)
            except Exception:
                self.scroll_x = 0
            try:
                self.scroll_y = int(sy)
            except Exception:
                self.scroll_y = 0
            self._clamp_scroll()
            self._recompute_totals()
            return True
        except Exception:
            return False

    # ----------------------------------------------------------------- drawing

    @contextmanager
    def _ball_action_button_offset(self) -> Iterator[None]:
        sx = self.scroll_x
        sy = self.scroll_y
        originals: List[Tuple[int, int]] = []
        for btn in self.ball_action_buttons:
            originals.append(btn.rect.topleft)
            btn.rect.move_ip(sx, sy)
        try:
            yield
        finally:
            for btn, pos in zip(self.ball_action_buttons, originals):
                btn.rect.topleft = pos

    def draw(self, screen: pygame.Surface) -> None:
        screen.fill(C.TABLE_BG)
        if self.toolbar:
            self.toolbar.draw(screen)
        with self._ball_action_button_offset():
            for btn in self.ball_action_buttons:
                btn.draw(screen)
        if self.help.visible:
            self.help.draw(screen)
            return
        self._draw_scoreboard(screen)
        self._draw_pins(screen)
        self._draw_ball_piles(screen)
        self._draw_scrollbars(screen)
        self._draw_status(screen)
        if self._initials_prompt_visible:
            self._draw_initials_prompt(screen)

    def _draw_scoreboard(self, screen: pygame.Surface) -> None:
        sx = self.scroll_x
        sy = self.scroll_y
        scoreboard_rect = self.scoreboard_rect.move(sx, sy)
        pygame.draw.rect(screen, (248, 248, 248), scoreboard_rect, border_radius=18)
        pygame.draw.rect(screen, (0, 0, 0), scoreboard_rect, width=2, border_radius=18)
        header_font = C.FONT_UI
        row_font = C.FONT_RANK
        player_header_rect = self.player_header_rect.move(sx, sy)
        pygame.draw.rect(screen, (245, 245, 245), player_header_rect)
        pygame.draw.rect(screen, (150, 150, 155), player_header_rect, width=1)
        player_title = header_font.render("Player", True, (30, 30, 40))
        screen.blit(
            player_title,
            (
                player_header_rect.centerx - player_title.get_width() // 2,
                player_header_rect.centery - player_title.get_height() // 2,
            ),
        )
        for idx, cell in enumerate(self.score_cells):
            header_rect = cell["header_rect"].move(sx, sy)
            title = header_font.render(str(idx + 1), True, (30, 30, 40))
            screen.blit(
                title,
                (header_rect.centerx - title.get_width() // 2, header_rect.centery - title.get_height() // 2),
            )
            frame_rect = cell["frame_rect"].move(sx, sy)
            pygame.draw.rect(screen, (210, 210, 215), frame_rect, width=1)
            for i, box in enumerate(cell["ball_boxes"]):
                adj_box = box.move(sx, sy)
                pygame.draw.rect(screen, (245, 245, 245), adj_box)
                pygame.draw.rect(screen, (150, 150, 155), adj_box, width=1)
                sym = self.score_frames[idx].symbols[i] if i < len(self.score_frames[idx].symbols) else ""
                if sym:
                    text = row_font.render(sym, True, (30, 30, 35))
                    screen.blit(
                        text,
                        (
                            adj_box.centerx - text.get_width() // 2,
                            adj_box.centery - text.get_height() // 2,
                        ),
                    )
            score_rect = cell["score_rect"].move(sx, sy)
            total = self.score_frames[idx].total
            if total is not None:
                score_text = header_font.render(str(total), True, (10, 70, 10))
                screen.blit(
                    score_text,
                    (
                        score_rect.centerx - score_text.get_width() // 2,
                        score_rect.centery - score_text.get_height() // 2,
                    ),
                )
        player_rect = self.player_rect.move(sx, sy)
        pygame.draw.rect(screen, (255, 255, 255), player_rect)
        pygame.draw.rect(screen, (150, 150, 155), player_rect, width=1)
        initials = self.player_initials or ""
        initials_text = header_font.render(initials, True, (30, 30, 35))
        screen.blit(
            initials_text,
            (
                player_rect.centerx - initials_text.get_width() // 2,
                player_rect.centery - initials_text.get_height() // 2,
            ),
        )

    def _draw_pins(self, screen: pygame.Surface) -> None:
        sx = self.scroll_x
        sy = self.scroll_y
        for pin in self.pins:
            rect = pin.rect.move(sx, sy)
            if pin.removed:
                pygame.draw.rect(screen, (70, 70, 70), rect, width=1, border_radius=8)
                continue
            surf = C.get_card_surface(pin.card)
            screen.blit(surf, (rect.left, rect.top))
            if pin.index in self.selected_pins:
                pygame.draw.rect(screen, (255, 200, 60), rect, width=4, border_radius=10)

    def _draw_ball_piles(self, screen: pygame.Surface) -> None:
        sx = self.scroll_x
        sy = self.scroll_y
        fan_dx = BALL_PILE_FAN_DX
        fan_dy = BALL_PILE_FAN_DY
        for idx, pile in enumerate(self.ball_piles):
            face_rect = self.ball_face_rects[idx].move(sx, sy)
            hidden_cards = pile.hidden_cards()
            cards_to_draw: List[C.Card] = list(hidden_cards)
            if pile.face_up is not None:
                cards_to_draw.append(pile.face_up)
            if cards_to_draw:
                start_x = face_rect.left - fan_dx * (len(cards_to_draw) - 1)
                start_y = face_rect.top - fan_dy * (len(cards_to_draw) - 1)
                for offset, card in enumerate(cards_to_draw):
                    draw_rect = pygame.Rect(
                        start_x + fan_dx * offset,
                        start_y + fan_dy * offset,
                        C.CARD_W,
                        C.CARD_H,
                    )
                    surf = C.get_card_surface(card)
                    screen.blit(surf, (draw_rect.left, draw_rect.top))
            else:
                pygame.draw.rect(screen, (100, 100, 110), face_rect, width=2, border_radius=10)
            if self.selected_ball_index == idx:
                pygame.draw.rect(screen, (255, 220, 90), face_rect, width=4, border_radius=12)

        if self.ball_waste:
            waste_card = self.ball_waste[-1]
            surf = C.get_card_surface(waste_card)
            waste_rect = self.waste_rect.move(sx, sy)
            screen.blit(surf, (waste_rect.left, waste_rect.top))
        else:
            waste_rect = self.waste_rect.move(sx, sy)
            pygame.draw.rect(screen, (160, 160, 165), waste_rect, width=2, border_radius=10)

    def _draw_scrollbars(self, screen: pygame.Surface) -> None:
        vsb = self._vertical_scrollbar()
        if vsb is not None:
            track_rect, knob_rect, *_ = vsb
            pygame.draw.rect(screen, (45, 45, 50), track_rect, border_radius=3)
            pygame.draw.rect(screen, (205, 205, 215), knob_rect, border_radius=3)
        hsb = self._horizontal_scrollbar()
        if hsb is not None:
            track_rect, knob_rect, *_ = hsb
            pygame.draw.rect(screen, (45, 45, 50), track_rect, border_radius=3)
            pygame.draw.rect(screen, (205, 205, 215), knob_rect, border_radius=3)

    def _draw_status(self, screen: pygame.Surface) -> None:
        text = C.FONT_UI.render(self.status_message, True, C.WHITE)
        screen.blit(text, (40, C.SCREEN_H - 60))

    def _draw_initials_prompt(self, screen: pygame.Surface) -> None:
        overlay = pygame.Surface((C.SCREEN_W, C.SCREEN_H), pygame.SRCALPHA)
        overlay.fill((0, 0, 0, 160))
        screen.blit(overlay, (0, 0))

        panel_rect = self._initials_panel_rect
        pygame.draw.rect(screen, (245, 245, 250), panel_rect, border_radius=16)
        pygame.draw.rect(screen, (110, 110, 125), panel_rect, width=2, border_radius=16)

        title = C.FONT_TITLE.render("Enter Player Initials", True, (30, 30, 40))
        screen.blit(
            title,
            (panel_rect.centerx - title.get_width() // 2, panel_rect.top + 28),
        )
        subtitle = C.FONT_UI.render("Use 1-3 letters or numbers.", True, (60, 60, 70))
        screen.blit(
            subtitle,
            (panel_rect.centerx - subtitle.get_width() // 2, panel_rect.top + 74),
        )

        input_rect = self._initials_input_rect
        pygame.draw.rect(screen, (255, 255, 255), input_rect, border_radius=12)
        border_color = (255, 220, 120) if self._initials_input_active else (175, 175, 185)
        pygame.draw.rect(screen, border_color, input_rect, width=3, border_radius=12)

        display = self._pending_initials or "_"
        text = C.FONT_TITLE.render(display, True, (30, 30, 35))
        screen.blit(
            text,
            (input_rect.centerx - text.get_width() // 2, input_rect.centery - text.get_height() // 2),
        )

        hint = C.FONT_SMALL.render("Press Enter or click Confirm when ready.", True, (90, 90, 100))
        screen.blit(
            hint,
            (panel_rect.centerx - hint.get_width() // 2, input_rect.bottom + 8),
        )

        self._initials_accept_button.draw(screen)

    def _handle_initials_event(self, event: pygame.event.Event) -> None:
        self._initials_accept_button.handle_event(event)
        if event.type == pygame.MOUSEBUTTONDOWN and event.button == 1:
            if self._initials_input_rect.collidepoint(event.pos):
                self._initials_input_active = True
            else:
                self._initials_input_active = False
        elif event.type == pygame.KEYDOWN:
            if event.key == pygame.K_BACKSPACE:
                self._pending_initials = self._pending_initials[:-1]
            elif event.key == pygame.K_RETURN:
                if self._pending_initials:
                    self._commit_initials()
            else:
                char = event.unicode.upper()
                if char.isalnum() and len(self._pending_initials) < 3:
                    self._pending_initials += char

    def _commit_initials(self) -> None:
        initials = (self._pending_initials or "").strip().upper()
        if not initials:
            return
        self.player_initials = initials[:3]
        self._pending_initials = self.player_initials
        self._initials_prompt_visible = False
        self._initials_input_active = False

    # ---------------------------------------------------------------- events

    def handle_event(self, event: pygame.event.Event) -> None:
        if self._initials_prompt_visible:
            self._handle_initials_event(event)
            return
        if self.help.visible:
            if self.help.handle_event(event):
                return
            if event.type in (pygame.MOUSEBUTTONDOWN, pygame.KEYDOWN):
                return
        if self.toolbar and self.toolbar.handle_event(event):
            return
        if self.ui_helper.handle_shortcuts(event):
            return
        if self._handle_scroll_event(event):
            return
        with self._ball_action_button_offset():
            for btn in self.ball_action_buttons:
                if btn.handle_event(event):
                    return
        if event.type == pygame.MOUSEBUTTONDOWN and event.button == 1:
            pos = event.pos
            offset_x = self.scroll_x
            offset_y = self.scroll_y
            for idx, rect in enumerate(self.ball_face_rects):
                if rect.move(offset_x, offset_y).collidepoint(pos):
                    self._handle_ball_click(idx)
                    return
            for pin in self.pins:
                if not pin.removed and pin.rect.move(offset_x, offset_y).collidepoint(pos):
                    self._handle_pin_click(pin.index)
                    return
        elif event.type == pygame.KEYDOWN:
            if event.key == pygame.K_SPACE:
                self.apply_selection()
            elif event.key == pygame.K_BACKSPACE:
                self.clear_selection()
            elif event.key == pygame.K_n:
                self.advance_to_next_ball()

    def _handle_scroll_event(self, event: pygame.event.Event) -> bool:
        if event.type == pygame.MOUSEWHEEL:
            self.scroll_y += event.y * 60
            try:
                self.scroll_x += event.x * 60
            except Exception:
                pass
            self._clamp_scroll()
            return True
        if event.type == pygame.MOUSEBUTTONDOWN and event.button == 1:
            vsb = self._vertical_scrollbar()
            if vsb is not None:
                track_rect, knob_rect, min_sy, max_sy, track_y, track_h, knob_h = vsb
                if knob_rect.collidepoint(event.pos):
                    self._drag_vscroll = True
                    self._vscroll_geom = (min_sy, max_sy, track_y, track_h, knob_h)
                    self._vscroll_drag_offset = event.pos[1] - knob_rect.y
                    return True
                if track_rect.collidepoint(event.pos):
                    y = min(max(event.pos[1] - knob_h // 2, track_y), track_y + track_h - knob_h)
                    t_knob = (y - track_y) / max(1, (track_h - knob_h))
                    self.scroll_y = min_sy + (1.0 - t_knob) * (max_sy - min_sy)
                    self._clamp_scroll()
                    return True
            hsb = self._horizontal_scrollbar()
            if hsb is not None:
                track_rect, knob_rect, min_sx, max_sx, track_x, track_w, knob_w = hsb
                if knob_rect.collidepoint(event.pos):
                    self._drag_hscroll = True
                    self._hscroll_geom = (min_sx, max_sx, track_x, track_w, knob_w)
                    self._hscroll_drag_offset = event.pos[0] - knob_rect.x
                    return True
                if track_rect.collidepoint(event.pos):
                    x = min(max(event.pos[0] - knob_w // 2, track_x), track_x + track_w - knob_w)
                    t_knob = (x - track_x) / max(1, (track_w - knob_w))
                    self.scroll_x = min_sx + t_knob * (max_sx - min_sx)
                    self._clamp_scroll()
                    return True
        if event.type == pygame.MOUSEMOTION and self._drag_vscroll and self._vscroll_geom is not None:
            min_sy, max_sy, track_y, track_h, knob_h = self._vscroll_geom
            y = min(max(event.pos[1] - self._vscroll_drag_offset, track_y), track_y + track_h - knob_h)
            t_knob = (y - track_y) / max(1, (track_h - knob_h))
            self.scroll_y = min_sy + (1.0 - t_knob) * (max_sy - min_sy)
            self._clamp_scroll()
            return True
        if event.type == pygame.MOUSEMOTION and self._drag_hscroll and self._hscroll_geom is not None:
            min_sx, max_sx, track_x, track_w, knob_w = self._hscroll_geom
            x = min(max(event.pos[0] - self._hscroll_drag_offset, track_x), track_x + track_w - knob_w)
            t_knob = (x - track_x) / max(1, (track_w - knob_w))
            self.scroll_x = min_sx + t_knob * (max_sx - min_sx)
            self._clamp_scroll()
            return True
        if event.type == pygame.MOUSEBUTTONUP and event.button == 1:
            if self._drag_vscroll or self._drag_hscroll:
                self._drag_vscroll = False
                self._drag_hscroll = False
                self._vscroll_geom = None
                self._hscroll_geom = None
                return True
        return False

    def _handle_ball_click(self, index: int) -> None:
        if self.game_completed:
            return
        self._cancel_next_ball_warning()
        pile = self.ball_piles[index]
        if pile.face_up is None:
            self.status_message = "That ball has no remaining cards."
            return
        if self.selected_ball_index == index and self.selected_pins:
            self.apply_selection()
            return
        if self.selected_ball_index == index:
            self.selected_ball_index = None
            self.status_message = "Ball deselected."
            return
        self.selected_ball_index = index
        self.selected_pins.clear()
        self.status_message = "Ball selected – choose pins, then press Bowl."

    def _handle_pin_click(self, index: int) -> None:
        self._cancel_next_ball_warning()
        if self.selected_ball_index is None:
            self.status_message = "Select a ball card first."
            return
        if index in self.selected_pins:
            self.selected_pins.remove(index)
            self.status_message = "Pin deselected."
        else:
            if len(self.selected_pins) >= 3:
                self.status_message = "Maximum of three pins per ball."
                return
            self.selected_pins.append(index)
            self.status_message = "Pin selected – press Bowl to knock it down."
<|MERGE_RESOLUTION|>--- conflicted
+++ resolved
@@ -349,11 +349,8 @@
                 pin_slots.append(rect)
         self.pin_slots = pin_slots
 
-<<<<<<< HEAD
+
         column_top = pin_top + C.CARD_H // 2
-=======
-        column_top = pin_top
->>>>>>> ca214483
         leftmost_pin = min((slot.left for slot in pin_slots), default=cx - C.CARD_W // 2)
         fan_buffer = BALL_PILE_FAN_DX * (BALL_PILE_MAX_SIZE - 1)
         face_x = leftmost_pin - BALL_COLUMN_GAP - C.CARD_W
@@ -384,7 +381,7 @@
 
         button_size = self._action_button_size
         btn_gap = 18
-<<<<<<< HEAD
+
         btn_x = (
             column_face_x
             - button_size
@@ -392,9 +389,6 @@
             - fan_buffer // 4
             - (C.CARD_W * 3) // 4
         )
-=======
-        btn_x = column_face_x - button_size - 30 - fan_buffer // 4
->>>>>>> ca214483
         btn_y = column_top
 
         for idx, btn in enumerate(self.ball_action_buttons):
