"""Bowling Solitaire mode implementation."""

from __future__ import annotations

import json
import os
import random
from contextlib import contextmanager
from dataclasses import dataclass
from itertools import combinations
from typing import Any, Dict, Iterable, Iterator, List, Mapping, Optional, Sequence, Set, Tuple

import pygame

from solitaire import common as C
from solitaire import ui as UI
from solitaire.help_data import create_modal_help
from solitaire.modes.base_scene import ModeUIHelper


# --- Save helpers -----------------------------------------------------------


def _data_dir() -> str:
    try:
        return C._settings_dir()
    except Exception:
        return os.path.join(os.path.expanduser("~"), ".random_red_mage_solitaire")


def _save_path() -> str:
    return os.path.join(_data_dir(), "bowling_solitaire_save.json")


def _safe_write(path: str, payload: Dict[str, Any]) -> None:
    try:
        os.makedirs(os.path.dirname(path), exist_ok=True)
        with open(path, "w", encoding="utf-8") as fh:
            json.dump(payload, fh, indent=2)
    except Exception:
        pass


def _safe_read(path: str) -> Optional[Dict[str, Any]]:
    try:
        with open(path, "r", encoding="utf-8") as fh:
            data = json.load(fh)
        if isinstance(data, dict):
            return data
    except Exception:
        return None
    return None


def has_saved_game() -> bool:
    state = _safe_read(_save_path())
    return bool(state) and not state.get("completed", False)


def load_saved_game() -> Optional[Dict[str, Any]]:
    return _safe_read(_save_path())


# --- Core data structures ---------------------------------------------------


PIN_ROW_COUNTS: Tuple[int, ...] = (4, 3, 2, 1)


PIN_ADJACENCY: Dict[int, Set[int]] = {
    0: {1, 4},
    1: {0, 2, 4, 5},
    2: {1, 3, 5, 6},
    3: {2, 6},
    4: {0, 1, 5, 7},
    5: {1, 2, 4, 6, 7, 8},
    6: {2, 3, 5, 8},
    7: {4, 5, 8, 9},
    8: {5, 6, 7, 9},
    9: {7, 8},
}


BACK_ROW_INDICES: Set[int] = {0, 1, 2, 3}
CENTER_PIN_INDEX = 5


<<<<<<< HEAD
BALL_PILE_VERTICAL_GAP = 28
=======
BALL_PILE_FAN_DX = 18
BALL_PILE_FAN_DY = -12
BALL_PILE_VERTICAL_GAP = 28
BALL_PILE_MAX_SIZE = 5
>>>>>>> b3fb5300
BALL_COLUMN_GAP = 40


def _create_deck(shuffle: bool = True) -> List[C.Card]:
    cards = [C.Card(0, rank, True) for rank in range(1, 11)]
    cards.extend(C.Card(1, rank, True) for rank in range(1, 11))
    if shuffle:
        random.shuffle(cards)
    return cards


def _card_to_dict(card: C.Card) -> Dict[str, Any]:
    return {"suit": int(card.suit), "rank": int(card.rank), "face_up": bool(card.face_up)}


def _card_from_dict(data: Mapping[str, Any]) -> C.Card:
    suit = int(data.get("suit", 0))
    rank = int(data.get("rank", 1))
    card = C.Card(suit, rank, bool(data.get("face_up", True)))
    return card


@dataclass
class Pin:
    index: int
    card: C.Card
    row: int
    col: int
    rect: pygame.Rect
    removed: bool = False

    def to_dict(self) -> Dict[str, Any]:
        return {
            "index": self.index,
            "card": _card_to_dict(self.card),
            "row": self.row,
            "col": self.col,
            "removed": self.removed,
        }

    @staticmethod
    def from_dict(data: Mapping[str, Any], rect: pygame.Rect) -> "Pin":
        idx = int(data.get("index", 0))
        row = int(data.get("row", 0))
        col = int(data.get("col", 0))
        removed = bool(data.get("removed", False))
        card_data = data.get("card", {})
        card = _card_from_dict(card_data if isinstance(card_data, Mapping) else {})
        return Pin(index=idx, card=card, row=row, col=col, rect=rect.copy(), removed=removed)


@dataclass
class FrameScore:
    symbols: List[str]
    total: Optional[int] = None

    def reset(self) -> None:
        for i in range(len(self.symbols)):
            self.symbols[i] = ""
        self.total = None

    def to_dict(self) -> Dict[str, Any]:
        return {"symbols": list(self.symbols), "total": self.total}

    @staticmethod
    def from_dict(data: Mapping[str, Any], expected_len: int) -> "FrameScore":
        symbols = list(data.get("symbols", [""] * expected_len))
        if len(symbols) < expected_len:
            symbols.extend([""] * (expected_len - len(symbols)))
        elif len(symbols) > expected_len:
            symbols = symbols[:expected_len]
        total = data.get("total")
        if isinstance(total, int):
            return FrameScore(symbols=symbols, total=total)
        return FrameScore(symbols=symbols, total=None)


class BallPile:
    def __init__(self, cards: Iterable[C.Card]):
        stack = list(cards)
        self._stack: List[C.Card] = stack[:-1]
        self.face_up: Optional[C.Card] = stack[-1] if stack else None
        if self.face_up is not None:
            self.face_up.face_up = True
        for c in self._stack:
            c.face_up = False

    def remaining_hidden(self) -> int:
        return len(self._stack)

    def flip_next(self) -> None:
        if self._stack:
            self.face_up = self._stack.pop()
            self.face_up.face_up = True
        else:
            self.face_up = None

    def use_face_up(self) -> Optional[C.Card]:
        card = self.face_up
        if card is not None:
            card.face_up = True
        self.face_up = None
        self.flip_next()
        return card

    def discard_face_up(self) -> Optional[C.Card]:
        card = self.face_up
        if card is not None:
            card.face_up = True
        self.face_up = None
        self.flip_next()
        return card

    def hidden_cards(self) -> List[C.Card]:
        return list(self._stack)

    def to_dict(self) -> Dict[str, Any]:
        return {
            "face_up": _card_to_dict(self.face_up) if self.face_up else None,
            "stack": [_card_to_dict(c) for c in self._stack],
        }

    @staticmethod
    def from_dict(data: Mapping[str, Any]) -> "BallPile":
        stack_data = data.get("stack", [])
        cards = [_card_from_dict(entry) for entry in stack_data if isinstance(entry, Mapping)]
        face_up_data = data.get("face_up")
        if isinstance(face_up_data, Mapping):
            face = _card_from_dict(face_up_data)
            cards.append(face)
        return BallPile(cards)


# --- Bowling Solitaire game scene ------------------------------------------


class BowlingSolitaireGameScene(C.Scene):
    """Implements Bowling Solitaire gameplay with scoring."""

    def __init__(
        self,
        app,
        *,
        player_initials: str,
        load_state: Optional[Dict[str, Any]] = None,
    ) -> None:
        super().__init__(app)

        provided_initials = (player_initials or "").strip().upper()[:3]
        self.player_initials: str = ""
        self._pending_initials: str = provided_initials
        self._initials_prompt_visible: bool = load_state is None
        self._initials_input_active: bool = self._initials_prompt_visible
        self._initials_panel_rect: pygame.Rect = pygame.Rect(0, 0, 0, 0)
        self._initials_input_rect: pygame.Rect = pygame.Rect(0, 0, 280, 60)
        self._initials_accept_button = UI.Button(
            "Confirm Initials",
            self._commit_initials,
            enabled_fn=lambda: bool(self._pending_initials),
            min_width=200,
        )

        self.scroll_x: int = 0
        self.scroll_y: int = 0
        self._drag_vscroll: bool = False
        self._drag_hscroll: bool = False
        self._vscroll_drag_offset: int = 0
        self._hscroll_drag_offset: int = 0
        self._vscroll_geom: Optional[Tuple[int, int, int, int, int]] = None
        self._hscroll_geom: Optional[Tuple[int, int, int, int, int]] = None

        self.ui_helper = ModeUIHelper(self, game_id="bowling_solitaire")

        self.help = create_modal_help("bowling_solitaire")

        self.toolbar = self.ui_helper.build_toolbar(
            new_action={"on_click": self.new_game, "tooltip": "Start a new 10-frame game"},
            save_action=(
                "Save&Exit",
                {
                    "on_click": self.save_and_exit,
                    "tooltip": "Save current progress and exit to menu",
                },
            ),
            help_action={"on_click": lambda: self.help.open(), "tooltip": "How to play"},
            toolbar_kwargs={"align": "left"},
        )

        self.ball_action_buttons: List[UI.Button] = []
        self._action_button_size: int = 110

        self.score_frames: List[FrameScore] = [FrameScore(["", ""]) for _ in range(9)]
        self.score_frames.append(FrameScore(["", "", ""]))

        self.frame_rolls: List[List[int]] = [[] for _ in range(10)]
        self.roll_history: List[int] = []

        self.current_frame: int = 0
        self.current_ball: int = 0
        self.ball_actions: int = 0
        self.frame_completed: bool = False
        self.game_completed: bool = False

        self.pins: List[Pin] = []
        self.ball_piles: List[BallPile] = []
        self.ball_waste: List[C.Card] = []
        self.pins_removed_this_ball: Set[int] = set()
        self.pins_removed_prev_ball: Set[int] = set()
        self.selected_ball_index: Optional[int] = None
        self.selected_pins: List[int] = []
        self.status_message: str = "Select a ball card to begin."
        self._next_ball_confirmation_pending: bool = False

        self.pin_slots: List[pygame.Rect] = []
        self.ball_face_rects: List[pygame.Rect] = []
        self._discard_modal_visible: bool = False
        self._discard_modal_rect: pygame.Rect = pygame.Rect(0, 0, 0, 0)
        self._discard_modal_close_button = UI.Button(
            "Close",
            self._close_discard_modal,
            min_width=160,
        )

        self.scoreboard_rect: pygame.Rect = pygame.Rect(0, 0, 0, 0)
        self.player_rect: pygame.Rect = pygame.Rect(0, 0, 0, 0)
        self.player_header_rect: pygame.Rect = pygame.Rect(0, 0, 0, 0)
        self.score_cells: List[Dict[str, Any]] = []

        self._create_action_buttons()
        self.compute_layout()

        if load_state:
            if not self._load_from_state(load_state):
                self.new_game()
        else:
            self.new_game()

    # ------------------------------------------------------------------ setup

    def compute_layout(self) -> None:
        top_margin = getattr(C, "TOP_BAR_H", 60) + 20
        left_margin = 40
        right_margin = 40
        self.scoreboard_rect = pygame.Rect(
            left_margin,
            top_margin,
            C.SCREEN_W - left_margin - right_margin,
            170,
        )
        self._layout_scoreboard()

        pin_top = self.scoreboard_rect.bottom + 30
        gap_y = 6
        gap_x = 18
        pin_slots: List[pygame.Rect] = []
        cx = C.SCREEN_W // 2
        for row_index, count in enumerate(PIN_ROW_COUNTS):
            row_width = count * C.CARD_W + (count - 1) * gap_x
            left = cx - row_width // 2
            y = pin_top + row_index * (C.CARD_H + gap_y)
            for col in range(count):
                rect = pygame.Rect(left + col * (C.CARD_W + gap_x), y, C.CARD_W, C.CARD_H)
                pin_slots.append(rect)
        self.pin_slots = pin_slots

<<<<<<< HEAD
        column_top = pin_top + C.CARD_H // 2
        leftmost_pin = min((slot.left for slot in pin_slots), default=cx - C.CARD_W // 2)
        desired_face_x = leftmost_pin - BALL_COLUMN_GAP - C.CARD_W
        max_face_x = leftmost_pin - C.CARD_W - 12
        min_face_x = min(20, max_face_x)
        column_face_x = min(desired_face_x, max_face_x)
        column_face_x = max(min_face_x, column_face_x)
=======

        column_top = pin_top + C.CARD_H // 2
        leftmost_pin = min((slot.left for slot in pin_slots), default=cx - C.CARD_W // 2)
        fan_buffer = BALL_PILE_FAN_DX * (BALL_PILE_MAX_SIZE - 1)
        face_x = leftmost_pin - BALL_COLUMN_GAP - C.CARD_W
        min_x = face_x - fan_buffer
        if min_x < left_margin:
            adjust = left_margin - min_x
            face_x += adjust

        column_face_x = face_x
        fan_height = abs(BALL_PILE_FAN_DY) * (BALL_PILE_MAX_SIZE - 1)
>>>>>>> b3fb5300
        self.ball_face_rects = []
        for i in range(3):
            y = column_top + i * (C.CARD_H + BALL_PILE_VERTICAL_GAP)
            face_rect = pygame.Rect(column_face_x, y, C.CARD_W, C.CARD_H)
<<<<<<< HEAD
            self.ball_face_rects.append(face_rect)
=======
            stack_rect = pygame.Rect(
                face_rect.left - fan_buffer,
                y,
                C.CARD_W + fan_buffer,
                C.CARD_H + fan_height,
            )
            self.ball_face_rects.append(face_rect)
            self.ball_stack_rects.append(stack_rect)

        last_face_bottom = self.ball_face_rects[-1].bottom if self.ball_face_rects else column_top
        waste_top = last_face_bottom + BALL_PILE_VERTICAL_GAP + 20
        self.waste_rect = pygame.Rect(column_face_x, waste_top, C.CARD_W, C.CARD_H)
>>>>>>> b3fb5300

        button_size = self._action_button_size
        btn_gap = 18
        btn_x = max(20, column_face_x - button_size - 30)
        btn_y = column_top

<<<<<<< HEAD
=======
        btn_x = (
            column_face_x
            - button_size
            - 30
            - fan_buffer // 4
            - (C.CARD_W * 3) // 4
        )
        btn_y = column_top

>>>>>>> b3fb5300
        for idx, btn in enumerate(self.ball_action_buttons):
            btn.rect.size = (button_size, button_size)
            btn.set_position(btn_x, btn_y + idx * (button_size + btn_gap))

        self._layout_initials_prompt()
        self._layout_discard_modal()
        self._clamp_scroll()

    def _layout_scoreboard(self) -> None:
        rect = self.scoreboard_rect
        header_h = 46
        row_h = rect.height - header_h - 16
        player_col_w = 140
        frame_col_w = (rect.width - player_col_w) // 11
        tenth_col_w = frame_col_w * 2
        frame_col_w = (rect.width - player_col_w - tenth_col_w) // 9

        self.player_header_rect = pygame.Rect(rect.left, rect.top, player_col_w, header_h)
        self.player_rect = pygame.Rect(rect.left + 6, rect.top + header_h, player_col_w - 12, row_h)
        self.score_cells = []
        x = rect.left + player_col_w
        header_top = rect.top
        for frame_index in range(10):
            width = tenth_col_w if frame_index == 9 else frame_col_w
            cell_rect = pygame.Rect(x, header_top + header_h, width, row_h)
            box_height = 28
            box_width = max(20, min(38, width // (3 if frame_index == 9 else 2)))
            box_spacing = 4
            ball_boxes: List[pygame.Rect] = []
            boxes = 3 if frame_index == 9 else 2
            right = cell_rect.right - 6
            for _ in range(boxes):
                box = pygame.Rect(right - box_width, cell_rect.top + 6, box_width, box_height)
                ball_boxes.insert(0, box)
                right -= box_width + box_spacing
            score_rect = pygame.Rect(cell_rect.left + 6, cell_rect.bottom - 34, width - 12, 28)
            header_rect = pygame.Rect(cell_rect.left, header_top, width, header_h)
            self.score_cells.append(
                {
                    "frame_rect": cell_rect,
                    "header_rect": header_rect,
                    "ball_boxes": ball_boxes,
                    "score_rect": score_rect,
                }
            )
            x += width

    def _layout_initials_prompt(self) -> None:
        panel_w = 480
        panel_h = 240
        top_bar = getattr(C, "TOP_BAR_H", 60)
        center_y = top_bar + panel_h // 2 + 60
        self._initials_panel_rect = pygame.Rect(0, 0, panel_w, panel_h)
        self._initials_panel_rect.center = (C.SCREEN_W // 2, center_y)

        self._initials_input_rect = pygame.Rect(0, 0, 280, 60)
        self._initials_input_rect.center = (
            self._initials_panel_rect.centerx,
            self._initials_panel_rect.top + 120,
        )
        btn_y = self._initials_input_rect.bottom + 30
        self._initials_accept_button.set_position(
            self._initials_panel_rect.centerx - self._initials_accept_button.rect.width // 2,
            btn_y,
        )

    def _layout_discard_modal(self) -> None:
        panel_w = 620
        panel_h = 420
        panel_rect = pygame.Rect(0, 0, panel_w, panel_h)
        center_y = getattr(C, "TOP_BAR_H", 60) + (C.SCREEN_H - getattr(C, "TOP_BAR_H", 60)) // 2
        panel_rect.center = (C.SCREEN_W // 2, center_y)
        self._discard_modal_rect = panel_rect

        close_btn = self._discard_modal_close_button
        close_btn_height = close_btn.rect.height or self._action_button_size
        close_btn.set_position(
            panel_rect.centerx - close_btn.rect.width // 2,
            panel_rect.bottom - close_btn_height - 24,
        )

    def _content_bounds(self) -> Tuple[int, int, int, int]:
        rects: List[pygame.Rect] = []
        if self.scoreboard_rect.width and self.scoreboard_rect.height:
            rects.append(self.scoreboard_rect)
        rects.extend(pin.rect for pin in self.pins)
        rects.extend(self.ball_face_rects)
        rects.extend(btn.rect for btn in self.ball_action_buttons)
        if not rects:
            top_bar = getattr(C, "TOP_BAR_H", 60)
            return 0, C.SCREEN_W, top_bar, C.SCREEN_H
        left = min(rect.left for rect in rects)
        right = max(rect.right for rect in rects)
        top = min(rect.top for rect in rects)
        bottom = max(rect.bottom for rect in rects)
        return left, right, top, bottom

    def _scroll_limits(self) -> Tuple[int, int, int, int]:
        left, right, top, bottom = self._content_bounds()
        margin_x = 40
        margin_y = 20
        top_bar = getattr(C, "TOP_BAR_H", 60)
        max_sx = margin_x - left
        min_sx = min(0, C.SCREEN_W - right - margin_x)
        max_sy = top_bar + margin_y - top
        min_sy = min(0, C.SCREEN_H - bottom - margin_y)
        if max_sx < min_sx:
            max_sx = min_sx
        if max_sy < min_sy:
            max_sy = min_sy
        return min_sx, max_sx, min_sy, max_sy

    def _clamp_scroll(self) -> None:
        min_sx, max_sx, min_sy, max_sy = self._scroll_limits()
        if self.scroll_x < min_sx:
            self.scroll_x = min_sx
        elif self.scroll_x > max_sx:
            self.scroll_x = max_sx
        if self.scroll_y < min_sy:
            self.scroll_y = min_sy
        elif self.scroll_y > max_sy:
            self.scroll_y = max_sy

    def _vertical_scrollbar(self) -> Optional[Tuple[pygame.Rect, pygame.Rect, int, int, int, int, int]]:
        min_sx, max_sx, min_sy, max_sy = self._scroll_limits()
        if max_sy <= min_sy:
            return None
        track_x = C.SCREEN_W - 12
        track_y = getattr(C, "TOP_BAR_H", 60)
        track_h = C.SCREEN_H - track_y - 10
        if track_h <= 0:
            return None
        view_h = track_h
        content_h = view_h + (max_sy - min_sy)
        knob_h = max(30, int(track_h * (view_h / max(1, content_h))))
        denom = max_sy - min_sy
        t = (self.scroll_y - min_sy) / denom if denom else 1.0
        knob_y = int(track_y + (track_h - knob_h) * (1.0 - t))
        knob_rect = pygame.Rect(track_x, knob_y, 6, knob_h)
        track_rect = pygame.Rect(track_x, track_y, 6, track_h)
        return track_rect, knob_rect, min_sy, max_sy, track_y, track_h, knob_h

    def _horizontal_scrollbar(self) -> Optional[Tuple[pygame.Rect, pygame.Rect, int, int, int, int, int]]:
        min_sx, max_sx, min_sy, max_sy = self._scroll_limits()
        if max_sx <= min_sx:
            return None
        track_x = 10
        track_w = C.SCREEN_W - 20
        track_y = C.SCREEN_H - 12
        if track_w <= 0:
            return None
        view_w = track_w
        content_w = view_w + (max_sx - min_sx)
        knob_w = max(30, int(track_w * (view_w / max(1, content_w))))
        denom = max_sx - min_sx
        t = (self.scroll_x - min_sx) / denom if denom else 1.0
        knob_x = int(track_x + (track_w - knob_w) * t)
        track_rect = pygame.Rect(track_x, track_y, track_w, 6)
        knob_rect = pygame.Rect(knob_x, track_y, knob_w, 6)
        return track_rect, knob_rect, min_sx, max_sx, track_x, track_w, knob_w

    def _create_action_buttons(self) -> None:
        size = self._action_button_size
        self.ball_action_buttons = [
            UI.Button(
                "Bowl",
                self.apply_selection,
                enabled_fn=self.can_apply_selection,
                height=size,
                min_width=size,
            ),
            UI.Button(
                "Next Ball",
                self.advance_to_next_ball,
                enabled_fn=self.can_force_next_ball,
                height=size,
                min_width=size,
            ),
            UI.Button(
<<<<<<< HEAD
                "View Discards",
                self._open_discard_modal,
                enabled_fn=lambda: bool(self.ball_waste),
=======
                "Clear Selection",
                self.clear_selection,
                enabled_fn=lambda: bool(self.selected_pins),
>>>>>>> b3fb5300
                height=size,
                min_width=size,
            ),
        ]
        for btn in self.ball_action_buttons:
            btn.rect.size = (size, size)

    # ------------------------------------------------------------------ state

    def new_game(self) -> None:
        self.current_frame = 0
        self.current_ball = 0
        self.ball_actions = 0
        self.frame_completed = False
        self.game_completed = False
        self.roll_history = []
        self.frame_rolls = [[] for _ in range(10)]
        for frame in self.score_frames:
            frame.reset()
        self.ball_waste = []
        self._close_discard_modal()
        self.status_message = "Frame 1 – select a ball card to start."
        self._next_ball_confirmation_pending = False
        self.scroll_x = 0
        self.scroll_y = 0
        self._deal_new_frame()
        self._clamp_scroll()
        try:
            if os.path.isfile(_save_path()):
                os.remove(_save_path())
        except Exception:
            pass

    def _deal_new_frame(self) -> None:
        deck = _create_deck(shuffle=True)
        pin_cards = deck[:10]
        ball_cards = deck[10:]
        pins: List[Pin] = []
        for idx, slot in enumerate(self.pin_slots):
            card = pin_cards[idx]
            card.face_up = True
            # Determine row/col
            row = 0
            remaining = idx
            for r_count in PIN_ROW_COUNTS:
                if remaining < r_count:
                    break
                remaining -= r_count
                row += 1
            col = remaining
            pins.append(Pin(index=idx, card=card, row=row, col=col, rect=slot.copy(), removed=False))
        self.pins = pins

        pile_sizes = (5, 3, 2)
        piles: List[BallPile] = []
        offset = 0
        for size in pile_sizes:
            pile_cards = ball_cards[offset : offset + size]
            piles.append(BallPile(pile_cards))
            offset += size
        self.ball_piles = piles
        self.ball_waste = []
        self._close_discard_modal()
        self.selected_ball_index = None
        self.selected_pins = []
        self.pins_removed_this_ball = set()
        self.pins_removed_prev_ball = set()
        self.ball_actions = 0
        self.current_ball = 0
        self._next_ball_confirmation_pending = False

    # ----------------------------------------------------------------- helpers

    def pins_remaining(self) -> int:
        return sum(1 for pin in self.pins if not pin.removed)

    def can_apply_selection(self) -> bool:
        valid, _ = self._validate_current_selection()
        return valid

    def can_force_next_ball(self) -> bool:
        if self.game_completed:
            return False
        if self.current_frame >= 10:
            return False
        return True

    def _cancel_next_ball_warning(self) -> None:
        if self._next_ball_confirmation_pending:
            self._next_ball_confirmation_pending = False

    # ---------------------------------------------------------------- controls

    def _open_discard_modal(self) -> None:
        if not self.ball_waste:
            return
        self._cancel_next_ball_warning()
        self._discard_modal_visible = True
        self._discard_modal_close_button._hover = False

    def _close_discard_modal(self) -> None:
        if self._discard_modal_visible:
            self._discard_modal_visible = False
        self._discard_modal_close_button._hover = False

    def clear_selection(self) -> None:
        self._cancel_next_ball_warning()
        self.selected_pins.clear()
        self.status_message = "Selection cleared."

    def apply_selection(self) -> None:
        self._cancel_next_ball_warning()
        valid, message = self._validate_current_selection()
        if not valid:
            if message:
                self.status_message = message
            return
        if self.selected_ball_index is None:
            self.status_message = "Select a ball card first."
            return
        pile = self.ball_piles[self.selected_ball_index]
        card = pile.face_up
        if card is None:
            self.status_message = "No card available in that pile."
            return
        pins_to_remove = list(self.selected_pins)
        pins_to_remove.sort()
        for idx in pins_to_remove:
            self.pins[idx].removed = True
        used_card = pile.use_face_up()
        if used_card is not None:
            self.ball_waste.append(used_card)
        self.pins_removed_this_ball.update(pins_to_remove)
        self.selected_pins.clear()
        self.ball_actions += 1
        self.status_message = "Pins knocked down."
        if self.pins_remaining() == 0:
            self._end_ball(after_strike=True)
            return
        if not self._has_available_move():
            if self.current_ball == 0:
                self.status_message = "No moves available – press Next Ball for your second ball."
            else:
                self.status_message = "No moves available – press Next Ball."
            self.selected_pins.clear()
            return

    def advance_to_next_ball(self) -> None:
        if not self.can_force_next_ball():
            return
        if not self._next_ball_confirmation_pending:
            self._next_ball_confirmation_pending = True
            if self.current_ball == 0:
                prompt = "Press Next Ball again to confirm moving to your second ball."
            elif self.current_frame == 9 and self.current_ball == 1:
                prompt = "Press Next Ball again to confirm moving to your third ball."
            else:
                prompt = "Press Next Ball again to confirm ending the frame."
            self.status_message = prompt
            return
        self._next_ball_confirmation_pending = False
        self.selected_ball_index = None
        self.selected_pins.clear()
        staying_in_frame = self.current_ball == 0
        self._end_ball(manual=True, force_stay_in_frame=staying_in_frame)
        if staying_in_frame and not self.game_completed:
            ball_label = self.current_ball + 1
            self.status_message = f"Ball {ball_label} – select a ball card."

    # --------------------------------------------------------------- validation

    def _validate_current_selection(self) -> Tuple[bool, Optional[str]]:
        if self.game_completed:
            return False, "Game complete."
        if self.selected_ball_index is None:
            return False, None
        pile = self.ball_piles[self.selected_ball_index]
        card = pile.face_up
        if card is None:
            return False, "That pile has no remaining cards."
        if not self.selected_pins:
            return False, "Select one or more pins."
        return self._validate_selection_for_card(self.selected_ball_index, card, self.selected_pins)

    def _validate_selection_for_card(
        self,
        ball_index: int,
        card: C.Card,
        pin_indices: Sequence[int],
    ) -> Tuple[bool, Optional[str]]:
        if not pin_indices:
            return False, "No pins selected."
        if len(pin_indices) > 3:
            return False, "You may remove at most three pins per card."
        pins = [self.pins[idx] for idx in pin_indices]
        if any(pin.removed for pin in pins):
            return False, "One of the selected pins is already removed."

        if self.current_ball == 0 and self.ball_actions == 0:
            for pin in pins:
                if pin.index in BACK_ROW_INDICES:
                    return False, "Back-row pins can't be taken first."
            if len(pins) == 1 and pins[0].index == CENTER_PIN_INDEX:
                return False, "The middle pin must be part of a combo."

        include_back_row = any(pin.index in BACK_ROW_INDICES for pin in pins)

        if (
            self.current_ball == 1
            and self.ball_actions == 0
            and include_back_row
            and not self.pins_removed_prev_ball
            and len(pins) == 1
        ):
            return False, "Back-row pins can't be taken first."

        if self.current_ball > 0 and self.pins_removed_prev_ball:
            if self.current_ball == 1 and self.ball_actions == 0 and include_back_row:
                if not self._selection_connected_to_previous(pin_indices):
                    return False, "Pins must touch pins from the previous ball."
            else:
                for pin in pins:
                    if not (PIN_ADJACENCY.get(pin.index, set()) & self.pins_removed_prev_ball):
                        return False, "Pins must touch pins from the previous ball."

        if len(pins) >= 2:
            if not self._pins_form_connected_group(pin_indices):
                return False, "Pins must be adjacent."

        ball_value = card.rank % 10
        if len(pins) == 1:
            if card.rank != pins[0].card.rank:
                return False, "Single pin must match the card rank."
        else:
            total = sum(pin.card.rank for pin in pins)
            if total % 10 != ball_value:
                return False, "Combo total must share the card's ones digit."
        return True, None

    def _pins_form_connected_group(self, indices: Sequence[int]) -> bool:
        if not indices:
            return False
        visited = set()
        to_visit = [indices[0]]
        target = set(indices)
        while to_visit:
            current = to_visit.pop()
            if current in visited:
                continue
            visited.add(current)
            for neighbor in PIN_ADJACENCY.get(current, set()):
                if neighbor in target and neighbor not in visited:
                    to_visit.append(neighbor)
        return visited == target

    def _selection_connected_to_previous(self, indices: Sequence[int]) -> bool:
        if not indices or not self.pins_removed_prev_ball:
            return False
        selection = set(indices)
        previous = set(self.pins_removed_prev_ball)
        seeds = [idx for idx in selection if PIN_ADJACENCY.get(idx, set()) & previous]
        if not seeds:
            return False
        visited: Set[int] = set()
        stack = list(seeds)
        while stack:
            current = stack.pop()
            if current in visited:
                continue
            visited.add(current)
            for neighbor in PIN_ADJACENCY.get(current, set()):
                if neighbor in selection and neighbor not in visited:
                    stack.append(neighbor)
        return visited == selection

    def _has_available_move(self) -> bool:
        if self.game_completed:
            return False
        available_pins = [pin.index for pin in self.pins if not pin.removed]
        if not available_pins:
            return False
        for ball_index, pile in enumerate(self.ball_piles):
            card = pile.face_up
            if card is None:
                continue
            for size in (1, 2, 3):
                for combo in combinations(available_pins, size):
                    valid, _ = self._validate_selection_for_card(ball_index, card, combo)
                    if valid:
                        return True
        return False

    # -------------------------------------------------------------- ball logic

    def _end_ball(
        self,
        *,
        after_strike: bool = False,
        discarded: bool = False,
        no_moves: bool = False,
        manual: bool = False,
        force_stay_in_frame: bool = False,
    ) -> None:
        if self.game_completed:
            return
        self._cancel_next_ball_warning()
        pins_removed = set(self.pins_removed_this_ball)
        knocked = len(pins_removed)
        self.pins_removed_this_ball.clear()

        self.frame_rolls[self.current_frame].append(knocked)
        self.roll_history.append(knocked)
        self._update_score_symbols(self.current_frame, self.current_ball, knocked)
        self._recompute_totals()

        if manual:
            if knocked == 0:
                self.status_message = "Ball advanced – no pins knocked down."
            else:
                self.status_message = (
                    "Ball complete – 1 pin knocked down."
                    if knocked == 1
                    else f"Ball complete – {knocked} pins knocked down."
                )
        elif after_strike and self.current_frame < 9 and self.current_ball == 0:
            self.status_message = "Strike!"
        elif after_strike and self.current_frame == 9:
            self.status_message = "Strike!"
        elif discarded:
            self.status_message = "Ball ended by discard."
        elif no_moves:
            self.status_message = "No moves available – ball over."
        elif knocked == 0:
            self.status_message = "No pins knocked down."

        self._advance_ball_cards()

        frame_done = False
        next_ball = self.current_ball + 1
        if self.current_frame < 9:
            if self.current_ball == 0 and knocked == 10:
                frame_done = True
            elif self.current_ball >= 1:
                frame_done = True
        else:
            rolls = self.frame_rolls[self.current_frame]
            if self.current_ball == 0:
                frame_done = False
                next_ball = 1
                if knocked == 10:
                    self._reset_pins_for_bonus()
                    pins_removed = set()
            elif self.current_ball == 1:
                first = rolls[0]
                if first == 10:
                    next_ball = 2
                    if knocked == 10:
                        self._reset_pins_for_bonus()
                        pins_removed = set()
                elif first + rolls[1] == 10:
                    next_ball = 2
                    self._reset_pins_for_bonus()
                    pins_removed = set()
                else:
                    frame_done = True
            else:
                frame_done = True

        if force_stay_in_frame:
            frame_done = False

        if frame_done:
            self.current_frame += 1
            if self.current_frame >= 10:
                self.game_completed = True
                self.status_message = "Game complete!"
                self.selected_ball_index = None
                self.selected_pins.clear()
                self.pins_removed_prev_ball = set()
                return
            self.current_ball = 0
            self.ball_actions = 0
            self.pins_removed_prev_ball = set()
            self._deal_new_frame()
            self.status_message = f"Frame {self.current_frame + 1} – select a ball card."
            return

        self.current_ball = next_ball
        self.ball_actions = 0
        if self.current_frame < 9:
            if self.pins_remaining() > 0:
                self.pins_removed_prev_ball = pins_removed
            else:
                self.pins_removed_prev_ball = set()
        else:
            if self.pins_remaining() > 0:
                self.pins_removed_prev_ball = pins_removed
            else:
                self.pins_removed_prev_ball = set()
        self.selected_ball_index = None
        self.selected_pins.clear()

    def _advance_ball_cards(self) -> None:
        for pile in self.ball_piles:
            card = pile.discard_face_up()
            if card is not None:
                self.ball_waste.append(card)

    def _reset_pins_for_bonus(self) -> None:
        for pin in self.pins:
            pin.removed = False
        self.selected_pins.clear()
        self.pins_removed_prev_ball = set()

    # --------------------------------------------------------------- scoring UI

    def _update_score_symbols(self, frame_index: int, ball_index: int, knocked: int) -> None:
        frame = self.score_frames[frame_index]
        if frame_index < 9:
            if ball_index == 0:
                frame.symbols[0] = "X" if knocked == 10 else (str(knocked) if knocked > 0 else "-")
                if knocked == 10:
                    frame.symbols[1] = ""
            else:
                first = self.frame_rolls[frame_index][0]
                if first + knocked == 10:
                    frame.symbols[1] = "/"
                else:
                    frame.symbols[1] = str(knocked) if knocked > 0 else "-"
        else:
            rolls = self.frame_rolls[frame_index]
            if ball_index == 0:
                frame.symbols[0] = "X" if knocked == 10 else (str(knocked) if knocked > 0 else "-")
            elif ball_index == 1:
                first = rolls[0]
                if first == 10:
                    frame.symbols[1] = "X" if knocked == 10 else (str(knocked) if knocked > 0 else "-")
                else:
                    frame.symbols[1] = "/" if first + knocked == 10 else (str(knocked) if knocked > 0 else "-")
            else:
                second = rolls[1] if len(rolls) > 1 else 0
                first = rolls[0]
                if second == 10:
                    frame.symbols[2] = "X" if knocked == 10 else (str(knocked) if knocked > 0 else "-")
                elif first == 10 and second + knocked == 10:
                    frame.symbols[2] = "/"
                else:
                    frame.symbols[2] = "X" if knocked == 10 else (str(knocked) if knocked > 0 else "-")

    def _recompute_totals(self) -> None:
        cumulative = 0
        rolls = self.roll_history
        idx = 0
        for frame_index in range(10):
            frame = self.score_frames[frame_index]
            frame.total = None
            if frame_index < 9:
                if idx >= len(rolls):
                    break
                first = rolls[idx]
                if first == 10:
                    if idx + 2 < len(rolls):
                        cumulative += 10 + rolls[idx + 1] + rolls[idx + 2]
                        frame.total = cumulative
                    idx += 1
                else:
                    if idx + 1 >= len(rolls):
                        break
                    second = rolls[idx + 1]
                    if first + second == 10:
                        if idx + 2 < len(rolls):
                            cumulative += 10 + rolls[idx + 2]
                            frame.total = cumulative
                    else:
                        cumulative += first + second
                        frame.total = cumulative
                    idx += 2
            else:
                if idx >= len(rolls):
                    break
                first = rolls[idx]
                if idx + 1 >= len(rolls):
                    break
                second = rolls[idx + 1]
                if first == 10:
                    if idx + 2 >= len(rolls):
                        break
                    third = rolls[idx + 2]
                    cumulative += 10 + second + third
                    frame.total = cumulative
                    idx += 3
                elif first + second == 10:
                    if idx + 2 >= len(rolls):
                        break
                    third = rolls[idx + 2]
                    cumulative += 10 + third
                    frame.total = cumulative
                    idx += 3
                else:
                    cumulative += first + second
                    frame.total = cumulative
                    idx += 2

    # ------------------------------------------------------------------- saving

    def save_state(self) -> Dict[str, Any]:
        return {
            "player_initials": self.player_initials,
            "current_frame": self.current_frame,
            "current_ball": self.current_ball,
            "ball_actions": self.ball_actions,
            "game_completed": self.game_completed,
            "scroll_x": self.scroll_x,
            "scroll_y": self.scroll_y,
            "pins": [pin.to_dict() for pin in self.pins],
            "ball_piles": [pile.to_dict() for pile in self.ball_piles],
            "ball_waste": [_card_to_dict(card) for card in self.ball_waste],
            "frame_rolls": [list(rolls) for rolls in self.frame_rolls],
            "score_frames": [frame.to_dict() for frame in self.score_frames],
            "roll_history": list(self.roll_history),
            "pins_removed_prev_ball": list(self.pins_removed_prev_ball),
            "selected_ball": self.selected_ball_index,
            "selected_pins": list(self.selected_pins),
            "status_message": self.status_message,
        }

    def save_and_exit(self) -> None:
        payload = self.save_state()
        payload["completed"] = self.game_completed
        _safe_write(_save_path(), payload)
        self.ui_helper.goto_menu()

    def _load_from_state(self, state: Mapping[str, Any]) -> bool:
        try:
            initials_val = state.get("player_initials", "")
            if isinstance(initials_val, str):
                initials = initials_val.strip().upper()[:3]
            else:
                initials = ""
            self.player_initials = initials or "PLY"
            self._pending_initials = self.player_initials
            self._initials_prompt_visible = False
            self._initials_input_active = False
            self.current_frame = int(state.get("current_frame", 0))
            self.current_ball = int(state.get("current_ball", 0))
            self.ball_actions = int(state.get("ball_actions", 0))
            self.game_completed = bool(state.get("game_completed", False))
            self.roll_history = [int(x) for x in state.get("roll_history", [])]
            frame_rolls = state.get("frame_rolls", [])
            self.frame_rolls = [
                [int(val) for val in rolls] if isinstance(rolls, Iterable) else []
                for rolls in frame_rolls
            ]
            while len(self.frame_rolls) < 10:
                self.frame_rolls.append([])
            score_frames = state.get("score_frames", [])
            self.score_frames = []
            for i in range(9):
                entry = score_frames[i] if i < len(score_frames) else {}
                self.score_frames.append(FrameScore.from_dict(entry, 2))
            entry = score_frames[9] if len(score_frames) > 9 else {}
            self.score_frames.append(FrameScore.from_dict(entry, 3))
            pin_entries = state.get("pins", [])
            pins: List[Pin] = []
            for idx, entry in enumerate(pin_entries):
                rect = self.pin_slots[idx] if idx < len(self.pin_slots) else pygame.Rect(0, 0, C.CARD_W, C.CARD_H)
                if isinstance(entry, Mapping):
                    pins.append(Pin.from_dict(entry, rect))
            while len(pins) < len(self.pin_slots):
                slot = self.pin_slots[len(pins)]
                pins.append(Pin(len(pins), C.Card(0, 1, True), 0, 0, slot.copy(), removed=True))
            self.pins = pins
            pile_entries = state.get("ball_piles", [])
            piles = []
            for entry in pile_entries:
                if isinstance(entry, Mapping):
                    piles.append(BallPile.from_dict(entry))
            while len(piles) < 3:
                piles.append(BallPile([]))
            self.ball_piles = piles
            waste_entries = state.get("ball_waste", [])
            self.ball_waste = [_card_from_dict(entry) for entry in waste_entries if isinstance(entry, Mapping)]
            self.pins_removed_prev_ball = set(int(x) for x in state.get("pins_removed_prev_ball", []))
            self.selected_ball_index = state.get("selected_ball")
            if self.selected_ball_index is not None:
                self.selected_ball_index = int(self.selected_ball_index)
            self.selected_pins = [int(x) for x in state.get("selected_pins", [])]
            self.status_message = str(state.get("status_message", ""))
            self._next_ball_confirmation_pending = False
            sx = state.get("scroll_x", 0)
            sy = state.get("scroll_y", 0)
            try:
                self.scroll_x = int(sx)
            except Exception:
                self.scroll_x = 0
            try:
                self.scroll_y = int(sy)
            except Exception:
                self.scroll_y = 0
            self._close_discard_modal()
            self._clamp_scroll()
            self._recompute_totals()
            return True
        except Exception:
            return False

    # ----------------------------------------------------------------- drawing

    @contextmanager
    def _ball_action_button_offset(self) -> Iterator[None]:
        sx = self.scroll_x
        sy = self.scroll_y
        originals: List[Tuple[int, int]] = []
        for btn in self.ball_action_buttons:
            originals.append(btn.rect.topleft)
            btn.rect.move_ip(sx, sy)
        try:
            yield
        finally:
            for btn, pos in zip(self.ball_action_buttons, originals):
                btn.rect.topleft = pos

    def draw(self, screen: pygame.Surface) -> None:
        screen.fill(C.TABLE_BG)
        if self.toolbar:
            self.toolbar.draw(screen)
        with self._ball_action_button_offset():
            for btn in self.ball_action_buttons:
                btn.draw(screen)
        if self.help.visible:
            self.help.draw(screen)
            return
        self._draw_scoreboard(screen)
        self._draw_pins(screen)
        self._draw_ball_piles(screen)
        self._draw_scrollbars(screen)
        self._draw_status(screen)
        if self._discard_modal_visible:
            self._draw_discard_modal(screen)
        if self._initials_prompt_visible:
            self._draw_initials_prompt(screen)

    def _draw_scoreboard(self, screen: pygame.Surface) -> None:
        sx = self.scroll_x
        sy = self.scroll_y
        scoreboard_rect = self.scoreboard_rect.move(sx, sy)
        pygame.draw.rect(screen, (248, 248, 248), scoreboard_rect, border_radius=18)
        pygame.draw.rect(screen, (0, 0, 0), scoreboard_rect, width=2, border_radius=18)
        header_font = C.FONT_UI
        row_font = C.FONT_RANK
        player_header_rect = self.player_header_rect.move(sx, sy)
        pygame.draw.rect(screen, (245, 245, 245), player_header_rect)
        pygame.draw.rect(screen, (150, 150, 155), player_header_rect, width=1)
        player_title = header_font.render("Player", True, (30, 30, 40))
        screen.blit(
            player_title,
            (
                player_header_rect.centerx - player_title.get_width() // 2,
                player_header_rect.centery - player_title.get_height() // 2,
            ),
        )
        for idx, cell in enumerate(self.score_cells):
            header_rect = cell["header_rect"].move(sx, sy)
            title = header_font.render(str(idx + 1), True, (30, 30, 40))
            screen.blit(
                title,
                (header_rect.centerx - title.get_width() // 2, header_rect.centery - title.get_height() // 2),
            )
            frame_rect = cell["frame_rect"].move(sx, sy)
            pygame.draw.rect(screen, (210, 210, 215), frame_rect, width=1)
            for i, box in enumerate(cell["ball_boxes"]):
                adj_box = box.move(sx, sy)
                pygame.draw.rect(screen, (245, 245, 245), adj_box)
                pygame.draw.rect(screen, (150, 150, 155), adj_box, width=1)
                sym = self.score_frames[idx].symbols[i] if i < len(self.score_frames[idx].symbols) else ""
                if sym:
                    text = row_font.render(sym, True, (30, 30, 35))
                    screen.blit(
                        text,
                        (
                            adj_box.centerx - text.get_width() // 2,
                            adj_box.centery - text.get_height() // 2,
                        ),
                    )
            score_rect = cell["score_rect"].move(sx, sy)
            total = self.score_frames[idx].total
            if total is not None:
                score_text = header_font.render(str(total), True, (10, 70, 10))
                screen.blit(
                    score_text,
                    (
                        score_rect.centerx - score_text.get_width() // 2,
                        score_rect.centery - score_text.get_height() // 2,
                    ),
                )
        player_rect = self.player_rect.move(sx, sy)
        pygame.draw.rect(screen, (255, 255, 255), player_rect)
        pygame.draw.rect(screen, (150, 150, 155), player_rect, width=1)
        initials = self.player_initials or ""
        initials_text = header_font.render(initials, True, (30, 30, 35))
        screen.blit(
            initials_text,
            (
                player_rect.centerx - initials_text.get_width() // 2,
                player_rect.centery - initials_text.get_height() // 2,
            ),
        )

    def _draw_pins(self, screen: pygame.Surface) -> None:
        sx = self.scroll_x
        sy = self.scroll_y
        for pin in self.pins:
            rect = pin.rect.move(sx, sy)
            if pin.removed:
                pygame.draw.rect(screen, (70, 70, 70), rect, width=1, border_radius=8)
                continue
            surf = C.get_card_surface(pin.card)
            screen.blit(surf, (rect.left, rect.top))
            if pin.index in self.selected_pins:
                pygame.draw.rect(screen, (255, 200, 60), rect, width=4, border_radius=10)

    def _draw_ball_piles(self, screen: pygame.Surface) -> None:
        sx = self.scroll_x
        sy = self.scroll_y
<<<<<<< HEAD
        back_surface = C.get_back_surface()
        for idx, pile in enumerate(self.ball_piles):
            face_rect = self.ball_face_rects[idx].move(sx, sy)
            hidden_count = pile.remaining_hidden()
            has_face = pile.face_up is not None
            drew_card = False
            if hidden_count > 0:
                screen.blit(back_surface, (face_rect.left, face_rect.top))
                drew_card = True
            if has_face:
                surf = C.get_card_surface(pile.face_up)
                screen.blit(surf, (face_rect.left, face_rect.top))
                drew_card = True
            if not drew_card:
=======
        fan_dx = BALL_PILE_FAN_DX
        fan_dy = BALL_PILE_FAN_DY
        for idx, pile in enumerate(self.ball_piles):
            face_rect = self.ball_face_rects[idx].move(sx, sy)
            hidden_cards = pile.hidden_cards()
            cards_to_draw: List[C.Card] = list(hidden_cards)
            if pile.face_up is not None:
                cards_to_draw.append(pile.face_up)
            if cards_to_draw:
                start_x = face_rect.left - fan_dx * (len(cards_to_draw) - 1)
                start_y = face_rect.top - fan_dy * (len(cards_to_draw) - 1)
                for offset, card in enumerate(cards_to_draw):
                    draw_rect = pygame.Rect(
                        start_x + fan_dx * offset,
                        start_y + fan_dy * offset,
                        C.CARD_W,
                        C.CARD_H,
                    )
                    surf = C.get_card_surface(card)
                    screen.blit(surf, (draw_rect.left, draw_rect.top))
            else:
>>>>>>> b3fb5300
                pygame.draw.rect(screen, (100, 100, 110), face_rect, width=2, border_radius=10)
            if hidden_count > 0:
                badge_rect = pygame.Rect(face_rect.right - 34, face_rect.bottom - 28, 28, 22)
                pygame.draw.rect(screen, (35, 35, 50), badge_rect, border_radius=8)
                pygame.draw.rect(screen, (210, 210, 220), badge_rect, width=1, border_radius=8)
                badge_text = C.FONT_SMALL.render(str(hidden_count), True, (235, 235, 245))
                screen.blit(
                    badge_text,
                    (
                        badge_rect.centerx - badge_text.get_width() // 2,
                        badge_rect.centery - badge_text.get_height() // 2,
                    ),
                )
            if self.selected_ball_index == idx:
                pygame.draw.rect(screen, (255, 220, 90), face_rect, width=4, border_radius=12)

    def _draw_discard_modal(self, screen: pygame.Surface) -> None:
        overlay = pygame.Surface((C.SCREEN_W, C.SCREEN_H), pygame.SRCALPHA)
        overlay.fill((0, 0, 0, 180))
        screen.blit(overlay, (0, 0))

        panel = self._discard_modal_rect
        pygame.draw.rect(screen, (250, 250, 255), panel, border_radius=18)
        pygame.draw.rect(screen, (50, 50, 65), panel, width=2, border_radius=18)

        title_font = C.FONT_UI
        title = title_font.render("Discarded Cards", True, (30, 30, 45))
        screen.blit(title, (panel.centerx - title.get_width() // 2, panel.top + 24))

        frame_label = C.FONT_SMALL.render(f"Frame {self.current_frame + 1}", True, (70, 70, 85))
        screen.blit(frame_label, (panel.centerx - frame_label.get_width() // 2, panel.top + 58))

        cards = list(self.ball_waste)
        card_top = panel.top + 90
        close_top = self._discard_modal_close_button.rect.top
        available_height = max(0, close_top - 30 - card_top)
        available_width = panel.width - 60
        thumb_scale = 0.7
        thumb_size = (int(C.CARD_W * thumb_scale), int(C.CARD_H * thumb_scale))
        gap = 14

        if cards:
            cols = max(1, min(len(cards), available_width // max(1, thumb_size[0] + gap)))
            while cols > 1 and (cols * thumb_size[0] + (cols - 1) * gap) > available_width:
                cols -= 1
            rows = (len(cards) + cols - 1) // cols
            if available_height < thumb_size[1]:
                available_height = thumb_size[1]
            while cols > 1 and (rows * thumb_size[1] + (rows - 1) * gap) > available_height:
                cols -= 1
                rows = (len(cards) + cols - 1) // cols
            cards_width = cols * thumb_size[0] + (cols - 1) * gap
            cards_height = rows * thumb_size[1] + (rows - 1) * gap
            start_x = panel.left + (panel.width - cards_width) // 2
            start_y = card_top + max(0, (available_height - cards_height) // 2)
            for index, card in enumerate(cards):
                row = index // cols
                col = index % cols
                draw_x = start_x + col * (thumb_size[0] + gap)
                draw_y = start_y + row * (thumb_size[1] + gap)
                surf = C.get_card_surface(card)
                if surf.get_size() != thumb_size:
                    surf = pygame.transform.smoothscale(surf, thumb_size)
                screen.blit(surf, (draw_x, draw_y))
        else:
            empty_msg = C.FONT_SMALL.render("No cards discarded this frame.", True, (80, 80, 95))
            screen.blit(
                empty_msg,
                (panel.centerx - empty_msg.get_width() // 2, card_top + available_height // 2 - empty_msg.get_height() // 2),
            )

        self._discard_modal_close_button.draw(screen)

    def _draw_scrollbars(self, screen: pygame.Surface) -> None:
        vsb = self._vertical_scrollbar()
        if vsb is not None:
            track_rect, knob_rect, *_ = vsb
            pygame.draw.rect(screen, (45, 45, 50), track_rect, border_radius=3)
            pygame.draw.rect(screen, (205, 205, 215), knob_rect, border_radius=3)
        hsb = self._horizontal_scrollbar()
        if hsb is not None:
            track_rect, knob_rect, *_ = hsb
            pygame.draw.rect(screen, (45, 45, 50), track_rect, border_radius=3)
            pygame.draw.rect(screen, (205, 205, 215), knob_rect, border_radius=3)

    def _draw_status(self, screen: pygame.Surface) -> None:
        text = C.FONT_UI.render(self.status_message, True, C.WHITE)
        screen.blit(text, (40, C.SCREEN_H - 60))

    def _draw_initials_prompt(self, screen: pygame.Surface) -> None:
        overlay = pygame.Surface((C.SCREEN_W, C.SCREEN_H), pygame.SRCALPHA)
        overlay.fill((0, 0, 0, 160))
        screen.blit(overlay, (0, 0))

        panel_rect = self._initials_panel_rect
        pygame.draw.rect(screen, (245, 245, 250), panel_rect, border_radius=16)
        pygame.draw.rect(screen, (110, 110, 125), panel_rect, width=2, border_radius=16)

        title = C.FONT_TITLE.render("Enter Player Initials", True, (30, 30, 40))
        screen.blit(
            title,
            (panel_rect.centerx - title.get_width() // 2, panel_rect.top + 28),
        )
        subtitle = C.FONT_UI.render("Use 1-3 letters or numbers.", True, (60, 60, 70))
        screen.blit(
            subtitle,
            (panel_rect.centerx - subtitle.get_width() // 2, panel_rect.top + 74),
        )

        input_rect = self._initials_input_rect
        pygame.draw.rect(screen, (255, 255, 255), input_rect, border_radius=12)
        border_color = (255, 220, 120) if self._initials_input_active else (175, 175, 185)
        pygame.draw.rect(screen, border_color, input_rect, width=3, border_radius=12)

        display = self._pending_initials or "_"
        text = C.FONT_TITLE.render(display, True, (30, 30, 35))
        screen.blit(
            text,
            (input_rect.centerx - text.get_width() // 2, input_rect.centery - text.get_height() // 2),
        )

        hint = C.FONT_SMALL.render("Press Enter or click Confirm when ready.", True, (90, 90, 100))
        screen.blit(
            hint,
            (panel_rect.centerx - hint.get_width() // 2, input_rect.bottom + 8),
        )

        self._initials_accept_button.draw(screen)

    def _handle_initials_event(self, event: pygame.event.Event) -> None:
        self._initials_accept_button.handle_event(event)
        if event.type == pygame.MOUSEBUTTONDOWN and event.button == 1:
            if self._initials_input_rect.collidepoint(event.pos):
                self._initials_input_active = True
            else:
                self._initials_input_active = False
        elif event.type == pygame.KEYDOWN:
            if event.key == pygame.K_BACKSPACE:
                self._pending_initials = self._pending_initials[:-1]
            elif event.key == pygame.K_RETURN:
                if self._pending_initials:
                    self._commit_initials()
            else:
                char = event.unicode.upper()
                if char.isalnum() and len(self._pending_initials) < 3:
                    self._pending_initials += char

    def _commit_initials(self) -> None:
        initials = (self._pending_initials or "").strip().upper()
        if not initials:
            return
        self.player_initials = initials[:3]
        self._pending_initials = self.player_initials
        self._initials_prompt_visible = False
        self._initials_input_active = False

    # ---------------------------------------------------------------- events

    def handle_event(self, event: pygame.event.Event) -> None:
        if self._initials_prompt_visible:
            self._handle_initials_event(event)
            return
        if self._discard_modal_visible:
            if event.type == pygame.MOUSEMOTION:
                self._discard_modal_close_button.handle_event(event)
                return
            if event.type == pygame.MOUSEBUTTONDOWN and event.button == 1:
                if self._discard_modal_close_button.rect.collidepoint(event.pos):
                    if self._discard_modal_close_button.is_enabled():
                        self._close_discard_modal()
                    return
                if not self._discard_modal_rect.collidepoint(event.pos):
                    self._close_discard_modal()
                    return
                return
            if event.type == pygame.KEYDOWN and event.key in (pygame.K_ESCAPE, pygame.K_RETURN, pygame.K_SPACE):
                self._close_discard_modal()
                return
            if event.type == pygame.MOUSEBUTTONUP and event.button == 1:
                return
            return
        if self.help.visible:
            if self.help.handle_event(event):
                return
            if event.type in (pygame.MOUSEBUTTONDOWN, pygame.KEYDOWN):
                return
        if self.toolbar and self.toolbar.handle_event(event):
            return
        if self.ui_helper.handle_shortcuts(event):
            return
        if self._handle_scroll_event(event):
            return
        with self._ball_action_button_offset():
            for btn in self.ball_action_buttons:
                if btn.handle_event(event):
                    return
        if event.type == pygame.MOUSEBUTTONDOWN and event.button == 1:
            pos = event.pos
            offset_x = self.scroll_x
            offset_y = self.scroll_y
            for idx, rect in enumerate(self.ball_face_rects):
                if rect.move(offset_x, offset_y).collidepoint(pos):
                    self._handle_ball_click(idx)
                    return
            for pin in self.pins:
                if not pin.removed and pin.rect.move(offset_x, offset_y).collidepoint(pos):
                    self._handle_pin_click(pin.index)
                    return
        elif event.type == pygame.KEYDOWN:
            if event.key == pygame.K_SPACE:
                self.apply_selection()
            elif event.key == pygame.K_BACKSPACE:
                self.clear_selection()
            elif event.key == pygame.K_n:
                self.advance_to_next_ball()

    def _handle_scroll_event(self, event: pygame.event.Event) -> bool:
        if event.type == pygame.MOUSEWHEEL:
            self.scroll_y += event.y * 60
            try:
                self.scroll_x += event.x * 60
            except Exception:
                pass
            self._clamp_scroll()
            return True
        if event.type == pygame.MOUSEBUTTONDOWN and event.button == 1:
            vsb = self._vertical_scrollbar()
            if vsb is not None:
                track_rect, knob_rect, min_sy, max_sy, track_y, track_h, knob_h = vsb
                if knob_rect.collidepoint(event.pos):
                    self._drag_vscroll = True
                    self._vscroll_geom = (min_sy, max_sy, track_y, track_h, knob_h)
                    self._vscroll_drag_offset = event.pos[1] - knob_rect.y
                    return True
                if track_rect.collidepoint(event.pos):
                    y = min(max(event.pos[1] - knob_h // 2, track_y), track_y + track_h - knob_h)
                    t_knob = (y - track_y) / max(1, (track_h - knob_h))
                    self.scroll_y = min_sy + (1.0 - t_knob) * (max_sy - min_sy)
                    self._clamp_scroll()
                    return True
            hsb = self._horizontal_scrollbar()
            if hsb is not None:
                track_rect, knob_rect, min_sx, max_sx, track_x, track_w, knob_w = hsb
                if knob_rect.collidepoint(event.pos):
                    self._drag_hscroll = True
                    self._hscroll_geom = (min_sx, max_sx, track_x, track_w, knob_w)
                    self._hscroll_drag_offset = event.pos[0] - knob_rect.x
                    return True
                if track_rect.collidepoint(event.pos):
                    x = min(max(event.pos[0] - knob_w // 2, track_x), track_x + track_w - knob_w)
                    t_knob = (x - track_x) / max(1, (track_w - knob_w))
                    self.scroll_x = min_sx + t_knob * (max_sx - min_sx)
                    self._clamp_scroll()
                    return True
        if event.type == pygame.MOUSEMOTION and self._drag_vscroll and self._vscroll_geom is not None:
            min_sy, max_sy, track_y, track_h, knob_h = self._vscroll_geom
            y = min(max(event.pos[1] - self._vscroll_drag_offset, track_y), track_y + track_h - knob_h)
            t_knob = (y - track_y) / max(1, (track_h - knob_h))
            self.scroll_y = min_sy + (1.0 - t_knob) * (max_sy - min_sy)
            self._clamp_scroll()
            return True
        if event.type == pygame.MOUSEMOTION and self._drag_hscroll and self._hscroll_geom is not None:
            min_sx, max_sx, track_x, track_w, knob_w = self._hscroll_geom
            x = min(max(event.pos[0] - self._hscroll_drag_offset, track_x), track_x + track_w - knob_w)
            t_knob = (x - track_x) / max(1, (track_w - knob_w))
            self.scroll_x = min_sx + t_knob * (max_sx - min_sx)
            self._clamp_scroll()
            return True
        if event.type == pygame.MOUSEBUTTONUP and event.button == 1:
            if self._drag_vscroll or self._drag_hscroll:
                self._drag_vscroll = False
                self._drag_hscroll = False
                self._vscroll_geom = None
                self._hscroll_geom = None
                return True
        return False

    def _handle_ball_click(self, index: int) -> None:
        if self.game_completed:
            return
        self._cancel_next_ball_warning()
        pile = self.ball_piles[index]
        if pile.face_up is None:
            self.status_message = "That ball has no remaining cards."
            return
        if self.selected_ball_index == index and self.selected_pins:
            self.apply_selection()
            return
        if self.selected_ball_index == index:
            self.selected_ball_index = None
            self.status_message = "Ball deselected."
            return
        self.selected_ball_index = index
        self.selected_pins.clear()
        self.status_message = "Ball selected – choose pins, then press Bowl."

    def _handle_pin_click(self, index: int) -> None:
        self._cancel_next_ball_warning()
        if self.selected_ball_index is None:
            self.status_message = "Select a ball card first."
            return
        if index in self.selected_pins:
            self.selected_pins.remove(index)
            self.status_message = "Pin deselected."
        else:
            if len(self.selected_pins) >= 3:
                self.status_message = "Maximum of three pins per ball."
                return
            self.selected_pins.append(index)
            self.status_message = "Pin selected – press Bowl to knock it down."
<|MERGE_RESOLUTION|>--- conflicted
+++ resolved
@@ -85,14 +85,7 @@
 CENTER_PIN_INDEX = 5
 
 
-<<<<<<< HEAD
 BALL_PILE_VERTICAL_GAP = 28
-=======
-BALL_PILE_FAN_DX = 18
-BALL_PILE_FAN_DY = -12
-BALL_PILE_VERTICAL_GAP = 28
-BALL_PILE_MAX_SIZE = 5
->>>>>>> b3fb5300
 BALL_COLUMN_GAP = 40
 
 
@@ -358,7 +351,7 @@
                 pin_slots.append(rect)
         self.pin_slots = pin_slots
 
-<<<<<<< HEAD
+
         column_top = pin_top + C.CARD_H // 2
         leftmost_pin = min((slot.left for slot in pin_slots), default=cx - C.CARD_W // 2)
         desired_face_x = leftmost_pin - BALL_COLUMN_GAP - C.CARD_W
@@ -366,58 +359,19 @@
         min_face_x = min(20, max_face_x)
         column_face_x = min(desired_face_x, max_face_x)
         column_face_x = max(min_face_x, column_face_x)
-=======
-
-        column_top = pin_top + C.CARD_H // 2
-        leftmost_pin = min((slot.left for slot in pin_slots), default=cx - C.CARD_W // 2)
-        fan_buffer = BALL_PILE_FAN_DX * (BALL_PILE_MAX_SIZE - 1)
-        face_x = leftmost_pin - BALL_COLUMN_GAP - C.CARD_W
-        min_x = face_x - fan_buffer
-        if min_x < left_margin:
-            adjust = left_margin - min_x
-            face_x += adjust
-
-        column_face_x = face_x
-        fan_height = abs(BALL_PILE_FAN_DY) * (BALL_PILE_MAX_SIZE - 1)
->>>>>>> b3fb5300
+
         self.ball_face_rects = []
         for i in range(3):
             y = column_top + i * (C.CARD_H + BALL_PILE_VERTICAL_GAP)
             face_rect = pygame.Rect(column_face_x, y, C.CARD_W, C.CARD_H)
-<<<<<<< HEAD
+
             self.ball_face_rects.append(face_rect)
-=======
-            stack_rect = pygame.Rect(
-                face_rect.left - fan_buffer,
-                y,
-                C.CARD_W + fan_buffer,
-                C.CARD_H + fan_height,
-            )
-            self.ball_face_rects.append(face_rect)
-            self.ball_stack_rects.append(stack_rect)
-
-        last_face_bottom = self.ball_face_rects[-1].bottom if self.ball_face_rects else column_top
-        waste_top = last_face_bottom + BALL_PILE_VERTICAL_GAP + 20
-        self.waste_rect = pygame.Rect(column_face_x, waste_top, C.CARD_W, C.CARD_H)
->>>>>>> b3fb5300
 
         button_size = self._action_button_size
         btn_gap = 18
         btn_x = max(20, column_face_x - button_size - 30)
         btn_y = column_top
 
-<<<<<<< HEAD
-=======
-        btn_x = (
-            column_face_x
-            - button_size
-            - 30
-            - fan_buffer // 4
-            - (C.CARD_W * 3) // 4
-        )
-        btn_y = column_top
-
->>>>>>> b3fb5300
         for idx, btn in enumerate(self.ball_action_buttons):
             btn.rect.size = (button_size, button_size)
             btn.set_position(btn_x, btn_y + idx * (button_size + btn_gap))
@@ -597,15 +551,9 @@
                 min_width=size,
             ),
             UI.Button(
-<<<<<<< HEAD
                 "View Discards",
                 self._open_discard_modal,
                 enabled_fn=lambda: bool(self.ball_waste),
-=======
-                "Clear Selection",
-                self.clear_selection,
-                enabled_fn=lambda: bool(self.selected_pins),
->>>>>>> b3fb5300
                 height=size,
                 min_width=size,
             ),
@@ -1330,7 +1278,6 @@
     def _draw_ball_piles(self, screen: pygame.Surface) -> None:
         sx = self.scroll_x
         sy = self.scroll_y
-<<<<<<< HEAD
         back_surface = C.get_back_surface()
         for idx, pile in enumerate(self.ball_piles):
             face_rect = self.ball_face_rects[idx].move(sx, sy)
@@ -1345,29 +1292,7 @@
                 screen.blit(surf, (face_rect.left, face_rect.top))
                 drew_card = True
             if not drew_card:
-=======
-        fan_dx = BALL_PILE_FAN_DX
-        fan_dy = BALL_PILE_FAN_DY
-        for idx, pile in enumerate(self.ball_piles):
-            face_rect = self.ball_face_rects[idx].move(sx, sy)
-            hidden_cards = pile.hidden_cards()
-            cards_to_draw: List[C.Card] = list(hidden_cards)
-            if pile.face_up is not None:
-                cards_to_draw.append(pile.face_up)
-            if cards_to_draw:
-                start_x = face_rect.left - fan_dx * (len(cards_to_draw) - 1)
-                start_y = face_rect.top - fan_dy * (len(cards_to_draw) - 1)
-                for offset, card in enumerate(cards_to_draw):
-                    draw_rect = pygame.Rect(
-                        start_x + fan_dx * offset,
-                        start_y + fan_dy * offset,
-                        C.CARD_W,
-                        C.CARD_H,
-                    )
-                    surf = C.get_card_surface(card)
-                    screen.blit(surf, (draw_rect.left, draw_rect.top))
-            else:
->>>>>>> b3fb5300
+
                 pygame.draw.rect(screen, (100, 100, 110), face_rect, width=2, border_radius=10)
             if hidden_count > 0:
                 badge_rect = pygame.Rect(face_rect.right - 34, face_rect.bottom - 28, 28, 22)
