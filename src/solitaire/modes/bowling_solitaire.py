--- conflicted
+++ resolved
@@ -358,7 +358,7 @@
 
         button_size = self._action_button_size
         btn_gap = 18
-<<<<<<< HEAD
+
         btn_x = start_x - button_size - 48
         column_count = len(self.ball_action_buttons)
         if column_count:
@@ -367,10 +367,9 @@
             btn_y = last_top - (column_count - 1) * (button_size + btn_gap)
         else:
             btn_y = piles_top
-=======
         btn_x = start_x - button_size - 30
         btn_y = piles_top
->>>>>>> 20c64b9b
+    def new_games
         for idx, btn in enumerate(self.ball_action_buttons):
             btn.rect.size = (button_size, button_size)
             btn.set_position(btn_x, btn_y + idx * (button_size + btn_gap))
