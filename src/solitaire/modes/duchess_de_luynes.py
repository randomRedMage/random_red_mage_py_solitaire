"""La Duchesse de Luynes solitaire mode.

Implements the initial deal and core mechanics for the La Duchesse de Luynes
builder-style solitaire variant. Additional reserve interactions and advanced
rules may be added in future sessions; this module focuses on the basic play
loop, stock dealing, foundation building, and win detection as described in the
initial specification.
"""

from __future__ import annotations

import json
import os
import random
from dataclasses import dataclass
from typing import Any, Dict, Iterable, List, Optional, Sequence, Tuple

import pygame

from solitaire import common as C
from solitaire import mechanics as M
from solitaire.modes.base_scene import ModeUIHelper


_SAVE_FILENAME = "duchess_de_luynes_save.json"


def _save_dir() -> str:
    return C.project_saves_dir("duchess_de_luynes")


def _save_path() -> str:
    return os.path.join(_save_dir(), _SAVE_FILENAME)


def _safe_write_json(path: str, data: Dict[str, Any]) -> None:
    try:
        os.makedirs(os.path.dirname(path), exist_ok=True)
        with open(path, "w", encoding="utf-8") as fh:
            json.dump(data, fh, indent=2)
    except Exception:
        pass


def _safe_read_json(path: str) -> Optional[Dict[str, Any]]:
    try:
        with open(path, "r", encoding="utf-8") as fh:
            data = json.load(fh)
            if isinstance(data, dict):
                return data
    except Exception:
        pass
    return None


def has_saved_game() -> bool:
    data = _safe_read_json(_save_path())
    if not data or data.get("completed"):
        return False
    return True


def load_saved_game() -> Optional[Dict[str, Any]]:
    data = _safe_read_json(_save_path())
    if not data or data.get("completed"):
        return None
    return data


def delete_saved_game() -> None:
    try:
        path = _save_path()
        if os.path.isfile(path):
            os.remove(path)
    except Exception:
        pass


def _deck_two_decks() -> List[C.Card]:
    cards: List[C.Card] = [
        C.Card(suit, rank, face_up=False)
        for _ in range(2)
        for suit in range(4)
        for rank in range(1, 14)
    ]
    random.shuffle(cards)
    return cards


def _serialise_cards(cards: Sequence[C.Card]) -> List[Tuple[int, int, bool]]:
    return [(c.suit, c.rank, bool(c.face_up)) for c in cards]


def _deserialise_cards(entries: Iterable[Sequence[int]]) -> List[C.Card]:
    result: List[C.Card] = []
    for entry in entries:
        try:
            suit, rank, face_up = entry
        except ValueError:
            continue
        result.append(C.Card(int(suit), int(rank), bool(face_up)))
    return result


@dataclass
class _DragState:
    card: C.Card
    origin: Tuple[str, int]  # ("tableau", index)
    offset: Tuple[int, int]


class _EndGameModal:
    """Simple modal displayed when the player wins the game."""

    def __init__(self, on_new_game, on_menu):
        self.visible: bool = False
        self._panel = pygame.Rect(0, 0, 0, 0)
        self._new_btn = C.Button("New Game", 0, 0, w=220, h=52, center=False)
        self._menu_btn = C.Button("Main Menu", 0, 0, w=220, h=52, center=False)
        self._on_new_game = on_new_game
        self._on_menu = on_menu

    def open(self) -> None:
        self.visible = True
        self._layout()

    def close(self) -> None:
        self.visible = False

    def _layout(self) -> None:
        width = min(520, max(420, C.SCREEN_W - 200))
        height = 240
        self._panel = pygame.Rect(0, 0, width, height)
        self._panel.center = (C.SCREEN_W // 2, C.SCREEN_H // 2)

        btn_w = 200
        btn_h = 52
        gap = 32
        start_x = self._panel.centerx - (btn_w * 2 + gap) // 2
        y = self._panel.bottom - btn_h - 28
        self._new_btn.rect.size = (btn_w, btn_h)
        self._new_btn.rect.topleft = (start_x, y)
        self._menu_btn.rect.size = (btn_w, btn_h)
        self._menu_btn.rect.topleft = (start_x + btn_w + gap, y)

    def handle_event(self, event: pygame.event.Event) -> bool:
        if not self.visible:
            return False
        if event.type == pygame.KEYDOWN:
            if event.key in (pygame.K_RETURN, pygame.K_SPACE, pygame.K_y):
                self._on_new_game()
                return True
            if event.key in (pygame.K_ESCAPE, pygame.K_n):
                self._on_menu()
                return True
            return True
        if event.type == pygame.VIDEORESIZE:
            self._layout()
            return False
        if event.type == pygame.MOUSEBUTTONDOWN and event.button == 1:
            if self._new_btn.hovered(event.pos):
                self._on_new_game()
                return True
            if self._menu_btn.hovered(event.pos):
                self._on_menu()
                return True
            if not self._panel.collidepoint(event.pos):
                self.close()
                return True
        return False

    def draw(self, surface: pygame.Surface) -> None:
        if not self.visible:
            return
        overlay = pygame.Surface((C.SCREEN_W, C.SCREEN_H), pygame.SRCALPHA)
        overlay.fill((0, 0, 0, 170))
        surface.blit(overlay, (0, 0))
        self._layout()
        panel = self._panel
        pygame.draw.rect(surface, (246, 248, 250), panel, border_radius=18)
        pygame.draw.rect(surface, (70, 70, 80), panel, width=2, border_radius=18)

        title_font = C.FONT_TITLE or pygame.font.SysFont(pygame.font.get_default_font(), 40, bold=True)
        title_surf = title_font.render("You Won!", True, (30, 30, 45))
        surface.blit(title_surf, (panel.centerx - title_surf.get_width() // 2, panel.top + 28))

        msg_font = C.FONT_UI or pygame.font.SysFont(pygame.font.get_default_font(), 26)
        message = "Congratulations on completing La Duchesse de Luynes!"
        msg_surf = msg_font.render(message, True, (40, 40, 55))
        surface.blit(msg_surf, (panel.centerx - msg_surf.get_width() // 2, panel.top + 28 + title_surf.get_height() + 18))

        mouse_pos = pygame.mouse.get_pos()
        self._new_btn.draw(surface, hover=self._new_btn.hovered(mouse_pos))
        self._menu_btn.draw(surface, hover=self._menu_btn.hovered(mouse_pos))


class LaDuchesseDeLuynesGameScene(C.Scene):
    """Game scene for La Duchesse de Luynes."""

    FOUNDATION_ORDER = [0, 1, 2, 3]  # Spades, Hearts, Diamonds, Clubs

    def __init__(self, app, load_state: Optional[Dict[str, Any]] = None) -> None:
        super().__init__(app)
        self.ui_helper = ModeUIHelper(self, game_id="duchess_de_luynes")

        self.stock_pile = C.Pile(0, 0)
        self.reserve_pile = C.Pile(0, 0)
        self.tableau: List[C.Pile] = [C.Pile(0, 0) for _ in range(4)]
        self.top_foundations: List[C.Pile] = [C.Pile(0, 0) for _ in range(4)]
        self.bottom_foundations: List[C.Pile] = [C.Pile(0, 0) for _ in range(4)]
        for pile in (*self.tableau, *self.top_foundations, *self.bottom_foundations, self.reserve_pile):
            pile.fan_x = 0
            pile.fan_y = 0

        self.anim = M.CardAnimator()
        self.drag_state: Optional[_DragState] = None
        self._drag_pos: Tuple[int, int] = (0, 0)
        self._last_click_time: int = 0
        self._last_click_pos: Tuple[int, int] = (0, 0)
        self._highlight_targets: List[Tuple[str, int]] = []
        self._highlight_until: int = 0
        self._stock_highlight: bool = False

        self.end_modal = _EndGameModal(self.deal_new_game, self.ui_helper.goto_menu)

        self.toolbar = self.ui_helper.build_toolbar(
            new_action={"on_click": self.deal_new_game},
            restart_action={"on_click": self.restart_current_deal},
            save_action=(
                "Save&Exit",
                {"on_click": lambda: self._save_game(to_menu=True), "tooltip": "Save game and return to menu"},
            ),
            menu_tooltip="Game menu",
        )

        self.compute_layout()

        if load_state:
            self._load_from_state(load_state)
        else:
            self.deal_new_game()

    # ------------------------------------------------------------------
    # Layout helpers
    # ------------------------------------------------------------------
    def compute_layout(self) -> None:
        top_bar = getattr(C, "TOP_BAR_H", 60)
        padding_y = 24
        foundation_gap_x = getattr(C, "CARD_GAP_X", max(18, C.CARD_W // 6))
        row_gap_y = getattr(C, "CARD_GAP_Y", max(28, C.CARD_H // 4))

        total_foundation_width = 4 * C.CARD_W + 3 * foundation_gap_x
        left_x = C.SCREEN_W // 2 - total_foundation_width // 2

        # Top foundations
        top_y = top_bar + padding_y
        for idx, pile in enumerate(self.top_foundations):
            pile.x = left_x + idx * (C.CARD_W + foundation_gap_x)
            pile.y = top_y

        tableau_y = top_y + C.CARD_H + row_gap_y
        for idx, pile in enumerate(self.tableau):
            pile.x = left_x + idx * (C.CARD_W + foundation_gap_x)
            pile.y = tableau_y

        # Stock to the left, reserve to the right of tableau
        stock_gap = max(foundation_gap_x, 24)
        self.stock_pile.x = left_x - stock_gap - C.CARD_W
        self.stock_pile.y = tableau_y

        self.reserve_pile.x = left_x + 4 * (C.CARD_W + foundation_gap_x) + stock_gap
        self.reserve_pile.y = tableau_y

        self._reserve_label_pos = (self.reserve_pile.x + C.CARD_W // 2, self.reserve_pile.y - 28)

        bottom_y = tableau_y + C.CARD_H + row_gap_y
        for idx, pile in enumerate(self.bottom_foundations):
            pile.x = left_x + idx * (C.CARD_W + foundation_gap_x)
            pile.y = bottom_y

        if self.toolbar:
            # The shared toolbar exposes a ``relayout`` helper (matching other
            # modes such as Monte Carlo). The previous call to ``reflow`` was a
            # typo which caused an ``AttributeError`` when the scene initialised
            # via the menu options controller.
            self.toolbar.relayout()

    # ------------------------------------------------------------------
    # Game setup & persistence
    # ------------------------------------------------------------------
    def deal_new_game(self) -> None:
        delete_saved_game()
        self._clear_all_piles()
        deck = _deck_two_decks()
        self.stock_pile.cards = deck
        self._deal_initial_layout()
        self._save_game()

    def restart_current_deal(self) -> None:
        # Restart behaves as a new shuffle for now.
        self.deal_new_game()

    def _deal_initial_layout(self) -> None:
        for pile in self.tableau:
            if self.stock_pile.cards:
                card = self.stock_pile.cards.pop()
                card.face_up = True
                pile.cards.append(card)
                self._auto_move_if_ace_or_king(pile)
        for _ in range(2):
            if self.stock_pile.cards:
                card = self.stock_pile.cards.pop()
                card.face_up = False
                self.reserve_pile.cards.append(card)
        self._update_move_state()

    def _deal_round_from_stock(self) -> None:
        dealt_any = False
        for pile in self.tableau:
            if not self.stock_pile.cards:
                break
            card = self.stock_pile.cards.pop()
            card.face_up = True
            pile.cards.append(card)
            dealt_any = True
            self._auto_move_if_ace_or_king(pile)
        for _ in range(2):
            if not self.stock_pile.cards:
                break
            card = self.stock_pile.cards.pop()
            card.face_up = False
            self.reserve_pile.cards.append(card)
            dealt_any = True
        if dealt_any:
            self._save_game()
        self._update_move_state()

    def _clear_all_piles(self) -> None:
        for pile in (
            [self.stock_pile, self.reserve_pile]
            + self.tableau
            + self.top_foundations
            + self.bottom_foundations
        ):
            pile.cards = []
        self.anim.cancel()
        self.drag_state = None
        self._highlight_targets = []
        self._highlight_until = 0
        self.end_modal.close()

    def _save_game(self, *, to_menu: bool = False) -> None:
        state = {
            "stock": _serialise_cards(self.stock_pile.cards),
            "reserve": _serialise_cards(self.reserve_pile.cards),
            "tableau": [_serialise_cards(p.cards) for p in self.tableau],
            "foundations_top": [_serialise_cards(p.cards) for p in self.top_foundations],
            "foundations_bottom": [_serialise_cards(p.cards) for p in self.bottom_foundations],
            "completed": self._is_completed(),
        }
        _safe_write_json(_save_path(), state)
        if to_menu:
            self.ui_helper.goto_menu()

    def _load_from_state(self, state: Dict[str, Any]) -> None:
        self._clear_all_piles()
        self.stock_pile.cards = _deserialise_cards(state.get("stock", []))
        self.reserve_pile.cards = _deserialise_cards(state.get("reserve", []))
        tableau_states = state.get("tableau", [])
        for idx, pile in enumerate(self.tableau):
            cards = tableau_states[idx] if idx < len(tableau_states) else []
            pile.cards = _deserialise_cards(cards)
        top_states = state.get("foundations_top", [])
        for idx, pile in enumerate(self.top_foundations):
            cards = top_states[idx] if idx < len(top_states) else []
            pile.cards = _deserialise_cards(cards)
        bottom_states = state.get("foundations_bottom", [])
        for idx, pile in enumerate(self.bottom_foundations):
            cards = bottom_states[idx] if idx < len(bottom_states) else []
            pile.cards = _deserialise_cards(cards)
        if state.get("completed") and self._is_completed():
            self.end_modal.open()
        self._update_move_state()

    # ------------------------------------------------------------------
    # Helpers
    # ------------------------------------------------------------------
    def _auto_move_if_ace_or_king(self, tableau_pile: C.Pile) -> None:
        if not tableau_pile.cards:
            return
        card = tableau_pile.cards[-1]
        if card.rank == 13:
            dest = self.top_foundations[card.suit]
            if not dest.cards:
                tableau_pile.cards.pop()
                dest.cards.append(card)
        elif card.rank == 1:
            dest = self.bottom_foundations[card.suit]
            if not dest.cards:
                tableau_pile.cards.pop()
                dest.cards.append(card)

    def _eligible_foundations(self, card: C.Card) -> List[Tuple[str, int]]:
        results: List[Tuple[str, int]] = []
        idx = card.suit
        top_pile = self.top_foundations[idx]
        if not top_pile.cards:
            if card.rank == 13:
                results.append(("top", idx))
        else:
            top_rank = top_pile.cards[-1].rank
            if top_rank - 1 == card.rank:
                results.append(("top", idx))
        bottom_pile = self.bottom_foundations[idx]
        if not bottom_pile.cards:
            if card.rank == 1:
                results.append(("bottom", idx))
        else:
            bottom_rank = bottom_pile.cards[-1].rank
            if bottom_rank + 1 == card.rank:
                results.append(("bottom", idx))
        return results

    def _is_completed(self) -> bool:
        return all(len(p.cards) == 13 for p in self.top_foundations + self.bottom_foundations)

    def _update_move_state(self) -> None:
        moves_available = False
        for pile in self.tableau:
            if not pile.cards:
                continue
            card = pile.cards[-1]
            if not card.face_up:
                continue
            if self._eligible_foundations(card):
                moves_available = True
                break
        self._stock_highlight = not moves_available and bool(self.stock_pile.cards)
        if not self._stock_highlight and not self.stock_pile.cards:
            self._stock_highlight = False
        if self._is_completed():
            self._on_game_won()

    def _on_game_won(self) -> None:
        self.end_modal.open()
        state = {
            "stock": _serialise_cards(self.stock_pile.cards),
            "reserve": _serialise_cards(self.reserve_pile.cards),
            "tableau": [_serialise_cards(p.cards) for p in self.tableau],
            "foundations_top": [_serialise_cards(p.cards) for p in self.top_foundations],
            "foundations_bottom": [_serialise_cards(p.cards) for p in self.bottom_foundations],
            "completed": True,
        }
        _safe_write_json(_save_path(), state)

    def _card_from_tableau_at_pos(self, pos: Tuple[int, int]) -> Optional[Tuple[int, C.Card]]:
        mx, my = pos
        for idx, pile in enumerate(self.tableau):
            hit = pile.hit((mx, my))
            if hit is None or hit == -1:
                continue
            if hit == len(pile.cards) - 1:
                card = pile.cards[-1]
                if card.face_up:
                    return idx, card
        return None

    # ------------------------------------------------------------------
    # Event handling
    # ------------------------------------------------------------------
    def handle_event(self, event: pygame.event.Event) -> None:
        if self.end_modal.visible:
            if self.end_modal.handle_event(event):
                return

        if self.ui_helper.handle_menu_event(event):
            return
        if self.toolbar and self.toolbar.handle_event(event):
            return

        if event.type == pygame.VIDEORESIZE:
            self.compute_layout()
            self.ui_helper.relayout_menu_modal()
            return

        if event.type == pygame.MOUSEBUTTONDOWN and event.button == 1:
            if self._maybe_handle_double_click(event):
                return
            self._last_click_time = pygame.time.get_ticks()
            self._last_click_pos = event.pos
            if self._handle_stock_click(event.pos):
                return
            if self._start_drag(event.pos):
                return

        if event.type == pygame.MOUSEBUTTONUP and event.button == 1:
            if self.drag_state:
                self._finish_drag(event.pos)

        if event.type == pygame.MOUSEMOTION and self.drag_state:
            self._drag_pos = event.pos

    def _maybe_handle_double_click(self, event: pygame.event.Event) -> bool:
        now = pygame.time.get_ticks()
        double = (
            now - self._last_click_time <= 350
            and abs(event.pos[0] - self._last_click_pos[0]) <= 6
            and abs(event.pos[1] - self._last_click_pos[1]) <= 6
        )
        if not double:
            return False
        self._last_click_time = now
        self._last_click_pos = event.pos
        if self.anim.active:
            return True
        card_info = self._card_from_tableau_at_pos(event.pos)
        if not card_info:
            return False
        tableau_index, card = card_info
        eligible = self._eligible_foundations(card)
        if not eligible:
            return True
        if len(eligible) > 1:
            self._highlight_targets = eligible
            self._highlight_until = now + 2000
            return True

        dest_type, dest_index = eligible[0]
        pile = self.tableau[tableau_index]
        if not pile.cards:
            return True
        source_rect = pile.rect_for_index(len(pile.cards) - 1)
        card_to_move = pile.cards.pop()

        dest_pile = self.top_foundations[dest_index] if dest_type == "top" else self.bottom_foundations[dest_index]

        def _on_complete(ci=card_to_move, dp=dest_pile):
            dp.cards.append(ci)
            self._update_move_state()
            self._save_game()

        self.anim.start_move(
            card_to_move,
            (source_rect.x, source_rect.y),
            (dest_pile.x, dest_pile.y),
            dur_ms=260,
            on_complete=_on_complete,
            flip_mid=False,
        )
        return True

    def _handle_stock_click(self, pos: Tuple[int, int]) -> bool:
        rect = pygame.Rect(self.stock_pile.x, self.stock_pile.y, C.CARD_W, C.CARD_H)
        if rect.collidepoint(pos):
            if self.stock_pile.cards:
                self._deal_round_from_stock()
            self._stock_highlight = False
            return True
        return False

    def _start_drag(self, pos: Tuple[int, int]) -> bool:
        if self.anim.active:
            return False
        mx, my = pos
        for idx, pile in enumerate(self.tableau):
            hit = pile.hit((mx, my))
            if hit is None or hit == -1:
                continue
            if hit != len(pile.cards) - 1:
                continue
            card = pile.cards.pop()
            if not card.face_up:
                pile.cards.append(card)
                continue
            rect = pile.rect_for_index(len(pile.cards)) if pile.cards else pygame.Rect(pile.x, pile.y, C.CARD_W, C.CARD_H)
            offset = (mx - rect.x, my - rect.y)
            self.drag_state = _DragState(card=card, origin=("tableau", idx), offset=offset)
            self._drag_pos = pos
            return True
        return False

    def _finish_drag(self, pos: Tuple[int, int]) -> None:
        drag = self.drag_state
        self.drag_state = None
        if not drag:
            return
        card = drag.card
        eligible = self._eligible_foundations(card)
        destination = None
        drop_rect = pygame.Rect(pos[0] - drag.offset[0], pos[1] - drag.offset[1], C.CARD_W, C.CARD_H)
        for dest_type, dest_index in eligible:
            pile = self.top_foundations[dest_index] if dest_type == "top" else self.bottom_foundations[dest_index]
            area = pygame.Rect(pile.x, pile.y, C.CARD_W, C.CARD_H)
            if area.colliderect(drop_rect):
                destination = (dest_type, dest_index)
                break
        origin_type, origin_index = drag.origin
        if destination is None:
            self._return_to_origin(card, origin_type, origin_index)
            return
        dest_type, dest_index = destination
        dest_pile = self.top_foundations[dest_index] if dest_type == "top" else self.bottom_foundations[dest_index]
        dest_pile.cards.append(card)
        self._update_move_state()
        self._save_game()

    def _return_to_origin(self, card: C.Card, origin_type: str, origin_index: int) -> None:
        if origin_type == "tableau":
            self.tableau[origin_index].cards.append(card)

    # ------------------------------------------------------------------
    # Update & draw
    # ------------------------------------------------------------------
    def update(self, dt: float) -> None:
        if self._highlight_targets and pygame.time.get_ticks() >= self._highlight_until:
            self._highlight_targets = []
            self._highlight_until = 0

    def draw(self, surface: pygame.Surface) -> None:
        surface.fill(C.TABLE_BG)

        for pile in self.top_foundations + self.bottom_foundations + self.tableau + [self.stock_pile, self.reserve_pile]:
            pile.draw(surface)

        self._draw_foundation_placeholders(surface)

        self._draw_labels(surface)
        self._draw_highlights(surface)

        if self.drag_state:
            card = self.drag_state.card
            surf = C.get_card_surface(card)
            draw_pos = (self._drag_pos[0] - self.drag_state.offset[0], self._drag_pos[1] - self.drag_state.offset[1])
            surface.blit(surf, draw_pos)

        self.anim.draw(surface)

        C.Scene.draw_top_bar(self, surface, "La Duchesse de Luynes")
        if self.toolbar:
            self.toolbar.draw(surface)

        self.ui_helper.draw_menu_modal(surface)

        self.end_modal.draw(surface)

    def _draw_foundation_placeholders(self, surface: pygame.Surface) -> None:
<<<<<<< HEAD
        corner_font = C.FONT_CORNER_RANK or pygame.font.SysFont(pygame.font.get_default_font(), 26, bold=True)
        suit_font = C.FONT_CENTER_SUIT or pygame.font.SysFont(pygame.font.get_default_font(), 64)
=======
        font = C.FONT_CORNER_RANK or pygame.font.SysFont(pygame.font.get_default_font(), 26, bold=True)
>>>>>>> 1ef00914
        color = (245, 245, 250)
        pad_x = max(6, C.CARD_W // 12)
        pad_y = max(6, C.CARD_H // 12)

<<<<<<< HEAD
        def draw_corner_markers(pile: C.Pile, text: str) -> None:
            if pile.cards:
                return
            marker = corner_font.render(text, True, color)
=======
        def draw_marker(pile: C.Pile, text: str) -> None:
            if pile.cards:
                return
            marker = font.render(text, True, color)
>>>>>>> 1ef00914
            surface.blit(marker, (pile.x + pad_x, pile.y + pad_y))
            surface.blit(
                marker,
                (
                    pile.x + C.CARD_W - marker.get_width() - pad_x,
                    pile.y + C.CARD_H - marker.get_height() - pad_y,
                ),
            )

<<<<<<< HEAD
        def draw_suit_symbol(pile: C.Pile, suit_index: int) -> None:
            if pile.cards:
                return
            suit_char = C.SUITS[suit_index]
            suit_surface = suit_font.render(suit_char, True, color)
            surface.blit(
                suit_surface,
                (
                    pile.x + C.CARD_W // 2 - suit_surface.get_width() // 2,
                    pile.y + C.CARD_H // 2 - suit_surface.get_height() // 2,
                ),
            )

        for idx, pile in enumerate(self.top_foundations):
            draw_suit_symbol(pile, self.FOUNDATION_ORDER[idx])
            draw_corner_markers(pile, "K")
        for idx, pile in enumerate(self.bottom_foundations):
            draw_suit_symbol(pile, self.FOUNDATION_ORDER[idx])
            draw_corner_markers(pile, "A")
=======
        for pile in self.top_foundations:
            draw_marker(pile, "K")
        for pile in self.bottom_foundations:
            draw_marker(pile, "A")
>>>>>>> 1ef00914

    def _draw_labels(self, surface: pygame.Surface) -> None:
        label_font = C.FONT_UI or pygame.font.SysFont(pygame.font.get_default_font(), 26, bold=True)
        reserve_surf = label_font.render("Reserve", True, C.WHITE)
        surface.blit(reserve_surf, (self._reserve_label_pos[0] - reserve_surf.get_width() // 2, self._reserve_label_pos[1]))

        suit_font = C.FONT_UI or pygame.font.SysFont(pygame.font.get_default_font(), 24, bold=True)
        for idx, pile in enumerate(self.top_foundations):
            text = C.SUITS[self.FOUNDATION_ORDER[idx]]
            surf = suit_font.render(text, True, C.WHITE)
            surface.blit(surf, (pile.x + C.CARD_W // 2 - surf.get_width() // 2, pile.y - 26))
        for idx, pile in enumerate(self.bottom_foundations):
            text = C.SUITS[self.FOUNDATION_ORDER[idx]]
            surf = suit_font.render(text, True, C.WHITE)
            surface.blit(surf, (pile.x + C.CARD_W // 2 - surf.get_width() // 2, pile.y + C.CARD_H + 6))

    def _draw_highlights(self, surface: pygame.Surface) -> None:
        if self._stock_highlight and self.stock_pile.cards:
            rect = pygame.Rect(self.stock_pile.x - 4, self.stock_pile.y - 4, C.CARD_W + 8, C.CARD_H + 8)
            pygame.draw.rect(surface, (255, 215, 0), rect, width=4, border_radius=C.CARD_RADIUS)

        if self._highlight_targets and pygame.time.get_ticks() <= self._highlight_until:
            color = (255, 230, 90)
            for dest_type, dest_index in self._highlight_targets:
                pile = self.top_foundations[dest_index] if dest_type == "top" else self.bottom_foundations[dest_index]
                rect = pygame.Rect(pile.x - 4, pile.y - 4, C.CARD_W + 8, C.CARD_H + 8)
                pygame.draw.rect(surface, color, rect, width=4, border_radius=C.CARD_RADIUS)
<|MERGE_RESOLUTION|>--- conflicted
+++ resolved
@@ -644,27 +644,21 @@
         self.end_modal.draw(surface)
 
     def _draw_foundation_placeholders(self, surface: pygame.Surface) -> None:
-<<<<<<< HEAD
         corner_font = C.FONT_CORNER_RANK or pygame.font.SysFont(pygame.font.get_default_font(), 26, bold=True)
         suit_font = C.FONT_CENTER_SUIT or pygame.font.SysFont(pygame.font.get_default_font(), 64)
-=======
         font = C.FONT_CORNER_RANK or pygame.font.SysFont(pygame.font.get_default_font(), 26, bold=True)
->>>>>>> 1ef00914
         color = (245, 245, 250)
         pad_x = max(6, C.CARD_W // 12)
         pad_y = max(6, C.CARD_H // 12)
 
-<<<<<<< HEAD
         def draw_corner_markers(pile: C.Pile, text: str) -> None:
             if pile.cards:
                 return
             marker = corner_font.render(text, True, color)
-=======
         def draw_marker(pile: C.Pile, text: str) -> None:
             if pile.cards:
                 return
             marker = font.render(text, True, color)
->>>>>>> 1ef00914
             surface.blit(marker, (pile.x + pad_x, pile.y + pad_y))
             surface.blit(
                 marker,
@@ -674,7 +668,6 @@
                 ),
             )
 
-<<<<<<< HEAD
         def draw_suit_symbol(pile: C.Pile, suit_index: int) -> None:
             if pile.cards:
                 return
@@ -694,12 +687,6 @@
         for idx, pile in enumerate(self.bottom_foundations):
             draw_suit_symbol(pile, self.FOUNDATION_ORDER[idx])
             draw_corner_markers(pile, "A")
-=======
-        for pile in self.top_foundations:
-            draw_marker(pile, "K")
-        for pile in self.bottom_foundations:
-            draw_marker(pile, "A")
->>>>>>> 1ef00914
 
     def _draw_labels(self, surface: pygame.Surface) -> None:
         label_font = C.FONT_UI or pygame.font.SysFont(pygame.font.get_default_font(), 26, bold=True)
